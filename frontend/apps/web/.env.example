# Backend configuration
# [REQUIRED] The base url of your Eneo backend instance (for client-side requests)
INTRIC_BACKEND_URL="http://localhost:8123"
# [OPTIONAL] The backend URL for server-side requests (if different from client URL)
INTRIC_BACKEND_SERVER_URL=

# Security and session management
# [REQUIRED] This key will be used to sign cookies from the frontend
JWT_SECRET="1234"

# Authentication providers
# MobilityGuard configuration
# [CONDITIONAL] If you want to configure MobilityGuard, add your auth url here
# MOBILITY_GUARD_AUTH="https://...."
<<<<<<< HEAD
# MobilityGuard client ID - must match the MOBILITYGUARD_CLIENT_ID in your backend configuration
# MOBILITYGUARD_CLIENT_ID="your-client-id"
=======
# [CONDITIONAL] MobilityGuard client ID - must match the MOBILITYGUARD_CLIENT_ID in your backend configuration
# MOBILITYGUARD_CLIENT_ID="your-client-id"

# Zitadel configuration
# [CONDITIONAL] Zitadel instance URL for OIDC authentication
# ZITADEL_INSTANCE_URL="https://your-zitadel-instance.com"
# [CONDITIONAL] Zitadel project client ID for OIDC authentication
# ZITADEL_PROJECT_CLIENT_ID="your-zitadel-client-id"

# Authentication behavior
# [OPTIONAL] Force legacy authentication instead of new OIDC (default: False)
# FORCE_LEGACY_AUTH=False

# UI Feature flags and configuration
# [OPTIONAL] Show assistant templates in the UI (default: False)
# SHOW_TEMPLATES=False
# [OPTIONAL] Show web search features in the UI (default: False)
# SHOW_WEB_SEARCH=False
# [OPTIONAL] Show help center features in the UI (default: False)
# SHOW_HELP_CENTER=False

# External service URLs and contact information
# [OPTIONAL] If this URL is set, a link will be displayed in the bottom left to leave feedback
# FEEDBACK_FORM_URL="https://..."
# [OPTIONAL] URL for integration request form
# REQUEST_INTEGRATION_FORM_URL="https://..."
# [OPTIONAL] Help center URL (default: https://www.eneo.ai/en/external-support-assistant)
# HELP_CENTER_URL="https://www.eneo.ai/en/external-support-assistant"
# [OPTIONAL] Support team email address (default: support@eneo.ai)
# SUPPORT_EMAIL="support@eneo.ai"
# [OPTIONAL] Sales team email address (default: sales@eneo.ai)
# SALES_EMAIL="sales@eneo.ai"
>>>>>>> c8203d16

# Development and debugging
# Check environment.server.ts and flags.server.ts for more configuration options<|MERGE_RESOLUTION|>--- conflicted
+++ resolved
@@ -12,10 +12,8 @@
 # MobilityGuard configuration
 # [CONDITIONAL] If you want to configure MobilityGuard, add your auth url here
 # MOBILITY_GUARD_AUTH="https://...."
-<<<<<<< HEAD
 # MobilityGuard client ID - must match the MOBILITYGUARD_CLIENT_ID in your backend configuration
 # MOBILITYGUARD_CLIENT_ID="your-client-id"
-=======
 # [CONDITIONAL] MobilityGuard client ID - must match the MOBILITYGUARD_CLIENT_ID in your backend configuration
 # MOBILITYGUARD_CLIENT_ID="your-client-id"
 
@@ -48,7 +46,6 @@
 # SUPPORT_EMAIL="support@eneo.ai"
 # [OPTIONAL] Sales team email address (default: sales@eneo.ai)
 # SALES_EMAIL="sales@eneo.ai"
->>>>>>> c8203d16
 
 # Development and debugging
 # Check environment.server.ts and flags.server.ts for more configuration options