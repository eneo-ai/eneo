import { sveltekit } from "@sveltejs/kit/vite";
import { defineConfig } from "vitest/config";
import type { PluginOption } from "vite";
import tailwindcss from "@tailwindcss/vite";
// Visualiser to analyse bundle sizes
// import { visualizer } from "rollup-plugin-visualizer";

import { readFileSync } from "fs";
import { fileURLToPath } from "url";
import { intricIcons } from "@intric/ui/icons/vite-plugin-intric-icons";

const file = fileURLToPath(new URL("package.json", import.meta.url));
const json = readFileSync(file, "utf8");
const pkg = JSON.parse(json);

export default defineConfig({
  plugins: [
    // visualizer({
    //   emitFile: true,
    //   filename: "stats.html"
    // }),
    tailwindcss() as PluginOption,
    intricIcons() as PluginOption,
    sveltekit() as PluginOption
  ],
  test: {
    include: ["src/**/*.{test,spec}.{js,ts}"]
  },
  server: {
<<<<<<< HEAD
    host: "0.0.0.0",
=======
    host: process.env.HOST ? "0.0.0.0" : undefined, // Change to host 0.0.0.0 if you cant login on localhost (e.g. WSL)
>>>>>>> 129ebd88
    port: 3000,
    strictPort: true
  },
  define: {
    __FRONTEND_VERSION__: JSON.stringify(pkg.version),
    __IS_PREVIEW__: process.env.CF_PAGES_BRANCH ? true : process.env.VERCEL_ENV === "preview",
    __GIT_BRANCH__: process.env.CF_PAGES_BRANCH
      ? `"${process.env.CF_PAGES_BRANCH}"`
      : `"${process.env.VERCEL_GIT_COMMIT_REF}"`,
    __GIT_COMMIT_SHA__: process.env.CF_PAGES_COMMIT_SHA
      ? `"${process.env.CF_PAGES_COMMIT_SHA}"`
      : `"${process.env.VERCEL_GIT_COMMIT_SHA}"`
  }
});<|MERGE_RESOLUTION|>--- conflicted
+++ resolved
@@ -27,11 +27,7 @@
     include: ["src/**/*.{test,spec}.{js,ts}"]
   },
   server: {
-<<<<<<< HEAD
-    host: "0.0.0.0",
-=======
     host: process.env.HOST ? "0.0.0.0" : undefined, // Change to host 0.0.0.0 if you cant login on localhost (e.g. WSL)
->>>>>>> 129ebd88
     port: 3000,
     strictPort: true
   },
