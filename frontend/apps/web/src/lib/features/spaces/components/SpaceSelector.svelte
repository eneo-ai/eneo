<!--
    Copyright (c) 2024 Sundsvalls Kommun

    Licensed under the MIT License.
-->

<script lang="ts">
  import { IconChevronUpDown } from "@intric/icons/chevron-up-down";
  import { IconSelectedItem } from "@intric/icons/selected-item";
  import { IconSquare } from "@intric/icons/square";
  import { Button, Dialog } from "@intric/ui";
  import { createDropdownMenu } from "@melt-ui/svelte";
  import { getSpacesManager } from "../SpacesManager";
  import { fade, fly } from "svelte/transition";
  import SpaceChip from "./SpaceChip.svelte";
  import CreateSpaceDialog from "./CreateSpaceDialog.svelte";
  import { m } from "$lib/paraglide/messages";

  export let showSelectPrompt = false;

  const spaces = getSpacesManager();
  const {
    state: { currentSpace, accessibleSpaces }
  } = spaces;

  const {
    elements: { trigger, menu, item, overlay, arrow },
    states: { open }
  } = createDropdownMenu({
    forceVisible: true,
    portal: null,
    loop: true,
    positioning: {
      placement: "bottom-start",
      overlap: true,
      overflowPadding: 0
    },
    arrowSize: 12
  });

  let showCreateDialog: Dialog.OpenState;
</script>

{#if ($currentSpace.personal || $currentSpace.organization) && !showSelectPrompt}
  <div
    class="group border-default relative flex h-[4.25rem] w-full items-center justify-start gap-3 border-b-[0.5px] pt-0.5 pr-5 pl-[1.4rem] font-medium"
  >
<<<<<<< HEAD
    <SpaceChip space={$currentSpace} />
    <span class="text-primary flex-grow truncate pl-0.5 text-left">
      {$currentSpace.personal ? 'Personal space' : 'Organization space'}
    </span>
=======
    <SpaceChip space={$currentSpace}></SpaceChip>
    <span class="text-primary flex-grow truncate pl-0.5 text-left">{m.personal_space()}</span>
>>>>>>> ae17032b
  </div>
{:else}
  <Button
    is={[$trigger]}
    unstyled
    label={m.change_space_or_create()}
    class="group border-default hover:bg-accent-dimmer hover:text-accent-stronger relative flex h-[4.25rem] w-full items-center justify-start gap-3 border-b-[0.5px] pt-0.5 pr-5 pl-[1.4rem] font-medium"
  >
    {#if showSelectPrompt}
      <div
        class="bg-dynamic-dimmer text-dynamic-stronger flex min-h-[1.6rem] min-w-[1.6rem] items-center justify-center rounded-md"
      >
        <IconSquare />
      </div>
      <span class="text-primary flex-grow truncate pl-0.5 text-left">{m.select_a_space()}</span>
    {:else}
      <SpaceChip space={$currentSpace}></SpaceChip>
      <span class="text-primary flex-grow truncate pl-0.5 text-left">
        {$currentSpace.name}
      </span>
    {/if}
    {#if (!$currentSpace.organization)}
      <IconChevronUpDown class="text-muted group-hover:text-accent-stronger min-w-6" />
    {/if}
  </Button>
{/if}

<!-- Selector drop down -->
{#if $open && !$currentSpace.organization}
  <div
    {...$overlay}
    use:overlay
    class="bg-overlay-dimmer fixed inset-0 z-[70]"
    transition:fade={{ duration: 200 }}
  ></div>
  <div
    {...$menu}
    use:menu
    in:fly={{ y: -15, duration: 100 }}
    out:fly={{ y: -5, duration: 200 }}
    class="items bg-primary absolute z-[80] flex min-w-[17rem] -translate-x-0.5 -translate-y-[0.78rem] flex-col rounded-sm p-3 shadow-md"
  >
    <div
      class="border-default text-secondary flex items-baseline justify-between gap-4 border-b pt-1 pr-3 pb-2.5 pl-6 font-mono text-[0.85rem] font-medium tracking-[0.015rem]"
    >
      <a href="/spaces/list" class="hover:underline">{m.your_spaces()}</a>
    </div>

   <div class="relative max-h-[50vh] overflow-y-auto">
      {#each $accessibleSpaces.filter((s) => !s.personal && !s.organization) as space (space.id)}
        <Button
          unstyled
          is={[$item]}
          href="/spaces/{space.id}/overview"
          class="group border-default hover:bg-accent-dimmer hover:text-accent-stronger relative flex h-[4.25rem] w-full items-center justify-start gap-3 border-b pr-4 pl-5 last-of-type:border-b-0"
        >
          <SpaceChip {space} />
          <span class="flex-grow truncate text-left">{space.name}</span>
          <div class="text-accent-stronger ml-2 min-w-5">
            {#if space.id === $currentSpace.id && !showSelectPrompt}
              <IconSelectedItem />
            {/if}
          </div>
        </Button>
      {/each}
    </div>
    <Button
      unstyled
      on:click={() => {
        $showCreateDialog = true;
      }}
      is={[$item]}
      class="border-default bg-accent-default text-on-fill hover:bg-accent-stronger mt-1 !justify-center rounded-lg border !py-2 shadow-md focus:ring-offset-4 focus:outline-offset-4"
      >{m.create_new_space()}</Button
    >
    <div {...$arrow} use:arrow class="border-stronger !z-10"></div>
  </div>
{/if}

<CreateSpaceDialog includeTrigger={false} forwardToNewSpace={true} bind:isOpen={showCreateDialog}
></CreateSpaceDialog>

<style>
  .items {
    box-shadow:
      0px 10px 20px -10px rgba(0, 0, 0, 0.5),
      0px 30px 50px 0px rgba(0, 0, 0, 0.2);
  }
</style><|MERGE_RESOLUTION|>--- conflicted
+++ resolved
@@ -45,15 +45,10 @@
   <div
     class="group border-default relative flex h-[4.25rem] w-full items-center justify-start gap-3 border-b-[0.5px] pt-0.5 pr-5 pl-[1.4rem] font-medium"
   >
-<<<<<<< HEAD
     <SpaceChip space={$currentSpace} />
     <span class="text-primary flex-grow truncate pl-0.5 text-left">
-      {$currentSpace.personal ? 'Personal space' : 'Organization space'}
+      {$currentSpace.personal ? m.personal_space() : m.organization_space()}
     </span>
-=======
-    <SpaceChip space={$currentSpace}></SpaceChip>
-    <span class="text-primary flex-grow truncate pl-0.5 text-left">{m.personal_space()}</span>
->>>>>>> ae17032b
   </div>
 {:else}
   <Button
