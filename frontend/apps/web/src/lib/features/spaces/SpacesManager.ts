--- conflicted
+++ resolved
@@ -71,7 +71,6 @@
 
   async function refreshCurrentSpace(type?: "applications" | "knowledge") {
     let $currentSpace = get(currentSpace);
-    console.log("SpacesManager: refreshCurrentSpace called with type:", type);
     try {
       if (type) {
         switch (type) {
@@ -81,23 +80,15 @@
             break;
           }
           case "knowledge": {
-            console.log("SpacesManager: Fetching knowledge for space", $currentSpace.id);
             const knowledge = await intric.spaces.listKnowledge($currentSpace);
-<<<<<<< HEAD
-            console.log("SpacesManager: Fetched knowledge, integration_knowledge_list items:", knowledge.integration_knowledge_list?.items?.length);
-            $currentSpace.knowledge = knowledge;
-=======
             $currentSpace = { ...$currentSpace, knowledge };
->>>>>>> 22006fbb
             break;
           }
         }
       } else {
         $currentSpace = await intric.spaces.get($currentSpace);
       }
-      console.log("SpacesManager: Setting currentSpace store");
       currentSpace.set($currentSpace);
-      console.log("SpacesManager: currentSpace store updated");
     } catch (e) {
       console.error("Error updating current space", e);
     }
