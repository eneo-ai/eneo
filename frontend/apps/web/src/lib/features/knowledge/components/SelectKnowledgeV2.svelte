<script lang="ts">
  import { createCombobox } from "@melt-ui/svelte";
  import { IconCancel } from "@intric/icons/cancel";
  import { IconCollections } from "@intric/icons/collections";
  import { IconPlus } from "@intric/icons/plus";
  import { IconTrash } from "@intric/icons/trash";
  import { IconWeb } from "@intric/icons/web";
  import { Button } from "@intric/ui";
  import type { GroupSparse, IntegrationKnowledge, WebsiteSparse } from "@intric/intric-js";
  import { getSpacesManager } from "$lib/features/spaces/SpacesManager";
  import { getAvailableKnowledge } from "../getAvailableKnowledge";
  import { tick } from "svelte";
  import { m } from "$lib/paraglide/messages";
  import { formatWebsiteName } from "$lib/core/formatting/formatWebsiteName";
  import IntegrationVendorIcon from "$lib/features/integrations/components/IntegrationVendorIcon.svelte";

  /** Bind this variable if you want to be able to select websites */
  export let selectedWebsites: WebsiteSparse[] | undefined = undefined;
  /** Bind this variable if you want to be able to select collections aka groups */
  export let selectedCollections: GroupSparse[] | undefined = undefined;
  /** Bind this variable if you want to be able to select integration knowledge */
  export let selectedIntegrationKnowledge:
    | Omit<IntegrationKnowledge[], "tenant_id" | "user_integration_id" | "space_id">
    | undefined = undefined;

  export let aria: AriaProps = { "aria-label": "Select knowledge" };
  /**
   * Set this to true if you're rendering the selector inside a dialog. Will portal it to the body element
   * and set a z-index of 5000, so it is always on top. Helps to prevent clipping to scroll parent inside a dialog.
   */
  export let inDialog = false;
  export let originMode: "personal" | "organization" | "both" = "both";

  const {
    elements: {
      input: inputPersonal,
      menu: menuPersonal,
      group: groupPersonal,
      groupLabel: groupLabelPersonal,
      option: optionPersonal
    },
    states: { open: openPersonal, inputValue: inputValuePersonal }
  } = createCombobox<
    | { website: WebsiteSparse }
    | { collection: GroupSparse }
    | { integrationKnowledge: IntegrationKnowledge }
  >({
    forceVisible: false,
    loop: true,
    positioning: {
      sameWidth: true,
      fitViewport: true,
      flip: false,
      placement: "bottom"
    },
    onSelectedChange({ next }) {
      if (next) addItem(next.value);
      inputPersonalEl?.blur();
      $inputValuePersonal = "";
      setTimeout(() => personalTriggerBtn?.focus(), 1);
      return undefined;
    },
    portal: inDialog ? "body" : null
  });

  const {
    elements: {
      input: inputOrg,
      menu: menuOrg,
      group: groupOrg,
      groupLabel: groupLabelOrg,
      option: optionOrg
    },
    states: { open: openOrg, inputValue: inputValueOrg }
  } = createCombobox<
    | { website: WebsiteSparse }
    | { collection: GroupSparse }
    | { integrationKnowledge: IntegrationKnowledge }
  >({
    forceVisible: false,
    loop: true,
    positioning: {
      sameWidth: true,
      fitViewport: true,
      flip: false,
      placement: "bottom"
    },
    onSelectedChange({ next }) {
      if (next) addItem(next.value);
      inputOrgEl?.blur();
      $inputValueOrg = "";
      setTimeout(() => orgTriggerBtn?.focus(), 1);
      return undefined;
    },
    portal: inDialog ? "body" : null
  });

  const {
    state: { currentSpace, nonOrgSpaces, organizationSpaceId }
  } = getSpacesManager();

  function ownerSpaceId(item: any): string | undefined {
    return (
      item?.space_id ??
      item?.spaceId ??
      item?.space?.id ??
      item?.metadata?.space_id ??
      item?.metadata?.spaceId
    );
  }

  function isPersonalItem(item: any) {
    const sid = ownerSpaceId(item);
    if (!sid) return true; 
    return sid === $currentSpace?.id;
  }
  function isOrgItem(item: any) {
    const sid = ownerSpaceId(item);
    if ($organizationSpaceId) {
      return sid === $organizationSpaceId;
    }
    if (!$currentSpace?.id) {
      return false;
    }
    return Boolean(sid) && sid !== $currentSpace.id;
  }

  function addItem(
    item:
      | { website: WebsiteSparse }
      | { collection: GroupSparse }
      | { integrationKnowledge: IntegrationKnowledge }
  ) {
    if ("collection" in item && selectedCollections) {
      if (!selectedCollections.some(c => c.id === item.collection.id)) {
        selectedCollections = [...selectedCollections, item.collection];
      }
    }
    if ("website" in item && selectedWebsites) {
      if (!selectedWebsites.some(w => w.id === item.website.id)) {
        selectedWebsites = [...selectedWebsites, item.website];
      }
    }
    if ("integrationKnowledge" in item && selectedIntegrationKnowledge) {
      if (!selectedIntegrationKnowledge.some(k => k.id === item.integrationKnowledge.id)) {
        selectedIntegrationKnowledge = [...selectedIntegrationKnowledge, item.integrationKnowledge];
      }
    }
  }

  let inputPersonalEl: HTMLInputElement;
  let personalTriggerBtn: HTMLButtonElement;
  let inputOrgEl: HTMLInputElement;
  let orgTriggerBtn: HTMLButtonElement;

  $: activeFilter =
    originMode === "organization"
      ? $inputValueOrg
      : originMode === "personal"
      ? $inputValuePersonal
      : ($openPersonal ? $inputValuePersonal : $inputValueOrg);

    $: availableKnowledge = getAvailableKnowledge(
      $currentSpace,
      selectedWebsites,
      selectedCollections,
      selectedIntegrationKnowledge,
      activeFilter
  );

  $: sectionEntries = Object.entries(availableKnowledge.sections).map(([modelId, section]) => {
    const dedupe = <T extends { id: string }>(arr: T[] = []) => {
      const seen = new Set<string>();
      return arr.filter(x => (seen.has(x.id) ? false : (seen.add(x.id), true)));
    };
    return [
      modelId,
      {
        ...section,
        groups: dedupe(section.groups),
        websites: dedupe(section.websites),
        integrationKnowledge: dedupe(section.integrationKnowledge)
      }
    ] as const;
  });

  $: enabledModels = $currentSpace.embedding_models.map((model) => model.id);

  $: partitionedSections = sectionEntries.flatMap(([modelId, section]) => {
    const split = (arr: any[] = []) => {
      const personal: any[] = [];
      const org: any[] = [];
      for (const item of arr) {
        const sid = ownerSpaceId(item);
        if (!sid || sid === $currentSpace?.id) personal.push(item);
        else {
          org.push(item);
        }
      }
      console.log("3",{ personal, org })
      return { personal, org };
    };

    const g = split(section.groups);
    const w = split(section.websites);
    const k = split(section.integrationKnowledge);

    const mk = (
      origin: "Personal" | "Organization",
      groups: any[],
      websites: any[],
      integrationKnowledge: any[]
    ) => ({
      ...section,
      origin,
      groups,
      websites,
      integrationKnowledge,
      availableItemsCount:
        (groups?.length ?? 0) + (websites?.length ?? 0) + (integrationKnowledge?.length ?? 0)
    });

    const out: Array<[string, any]> = [];
    if (g.personal.length || w.personal.length || k.personal.length)
      out.push([`${modelId}::personal`, mk("Personal", g.personal, w.personal, k.personal)]);
    if (g.org.length || w.org.length || k.org.length)
      out.push([`${modelId}::org`, mk("Organization", g.org, w.org, k.org)]);

    return out;
  });

  $: partitionedSectionsPersonal = partitionedSections.filter(([, s]) => s.origin === "Personal");
  $: partitionedSectionsOrg = partitionedSections.filter(([, s]) => s.origin === "Organization");

  $: selectedCollectionsPersonal = (selectedCollections ?? []).filter(isPersonalItem);
  $: selectedCollectionsOrg = (selectedCollections ?? []).filter(isOrgItem);

  $: selectedWebsitesPersonal = (selectedWebsites ?? []).filter(isPersonalItem);
  $: selectedWebsitesOrg = (selectedWebsites ?? []).filter(isOrgItem);
  
  $: selectedIntegrationKnowledgePersonal = (selectedIntegrationKnowledge ?? []).filter(isPersonalItem);
  $: selectedIntegrationKnowledgeOrg = (selectedIntegrationKnowledge ?? []).filter(isOrgItem);

  $: hasOrgSelections =
    selectedCollectionsOrg.length > 0 ||
    selectedWebsitesOrg.length > 0 ||
    selectedIntegrationKnowledgeOrg.length > 0;

  $: shouldRenderOrgSelectedSection =
    Boolean($organizationSpaceId) || hasOrgSelections || partitionedSectionsOrg.length > 0;

</script>
{#if originMode !== "organization"}
  <section class="knowledge-selected">

<<<<<<< HEAD
    {#each selectedCollectionsPersonal as collection (`group:${collection.id}`)}
      {@const isItemModelEnabled = enabledModels.includes(collection.embedding_model.id)}
      <div class="knowledge-item" class:text-negative-default={!isItemModelEnabled}>
        {#if isItemModelEnabled}
          <IconCollections />
        {:else}
          <IconCancel />
        {/if}
        <span class="truncate px-2">{collection.name}</span>
        {#if !isItemModelEnabled}<span>(model disabled)</span>{/if}
        <div class="flex-grow"></div>
        {#if collection.metadata.num_info_blobs > 0}
          <span class="label-blue border-label-default bg-label-dimmer text-label-stronger rounded-full border px-3 py-1 text-sm">
            {collection.metadata.num_info_blobs} files
          </span>
        {:else}
          <span class="label-neutral border-label-default bg-label-dimmer text-label-stronger rounded-full border px-3 py-1 text-sm">
            Empty
          </span>
        {/if}
        <Button variant="destructive" padding="icon" on:click={() => {
=======
{#if selectedCollections}
  {#each selectedCollections as collection (collection.id)}
    {@const isItemModelEnabled = enabledModels.includes(collection.embedding_model.id)}
    <div class="knowledge-item" class:text-negative-default={!isItemModelEnabled}>
      {#if isItemModelEnabled}
        <IconCollections />
      {:else}
        <IconCancel />
      {/if}
      <span class="truncate px-2">{collection.name}</span>
      {#if !isItemModelEnabled}
        <span>(model disabled)</span>
      {/if}
      <div class="flex-grow"></div>
      {#if collection.metadata.num_info_blobs > 0}
        <span
          class="label-blue border-label-default bg-label-dimmer text-label-stronger rounded-full border px-3 py-1 text-sm"
          >{collection.metadata.num_info_blobs} files</span
        >
      {:else}
        <span
          class="label-neutral border-label-default bg-label-dimmer text-label-stronger rounded-full border px-3 py-1 text-sm"
          >{m.empty()}</span
        >
      {/if}
      <Button
        variant="destructive"
        padding="icon"
        on:click={() => {
>>>>>>> ae17032b
          selectedCollections = selectedCollections?.filter((item) => item.id !== collection.id);
          if ($openPersonal) inputPersonalEl?.focus();
          if ($openOrg)      inputOrgEl?.focus();
        }}><IconTrash /></Button>
      </div>
    {/each}

    {#each selectedWebsitesPersonal as website (`website:${website.id}`)}
      {@const isItemModelEnabled = enabledModels.includes(website.embedding_model.id)}
      <div class="knowledge-item">
        {#if isItemModelEnabled}<IconWeb />{:else}<IconCancel />{/if}
        <span class="truncate px-2">{formatWebsiteName(website)}</span>
        {#if !isItemModelEnabled}<span>(model disabled)</span>{/if}
        <div class="flex-grow"></div>
        <Button variant="destructive" padding="icon" on:click={() => {
          selectedWebsites = selectedWebsites?.filter((item) => item.id !== website.id);
          if ($openPersonal) inputPersonalEl?.focus();
          if ($openOrg)      inputOrgEl?.focus();
        }}><IconTrash /></Button>
      </div>
    {/each}

    {#each selectedIntegrationKnowledgePersonal as knowledge (`integration:${knowledge.id}`)}
      {@const isItemModelEnabled = enabledModels.includes(knowledge.embedding_model.id)}
      <div class="knowledge-item">
        {#if isItemModelEnabled}
          <IntegrationVendorIcon size="sm" type={knowledge.integration_type}/>
        {:else}
          <IconCancel />
        {/if}
        <span class="truncate px-2">{knowledge.name}</span>
        {#if !isItemModelEnabled}<span>(model disabled)</span>{/if}
        <div class="flex-grow"></div>
        <Button variant="destructive" padding="icon" on:click={() => {
          selectedIntegrationKnowledge = selectedIntegrationKnowledge?.filter((item) => item.id !== knowledge.id);
          if ($openPersonal) inputPersonalEl?.focus();
          if ($openOrg)      inputOrgEl?.focus();
        }}><IconTrash /></Button>
      </div>
    {/each}
  </section>
{/if}

{#if originMode !== "personal"}
  {#if shouldRenderOrgSelectedSection}
  <section class="knowledge-selected">
    {#each selectedCollectionsOrg as collection (`group:${collection.id}`)}
      {@const isItemModelEnabled = enabledModels.includes(collection.embedding_model.id)}
      <div class="knowledge-item" class:text-negative-default={!isItemModelEnabled}>
        {#if isItemModelEnabled}<IconCollections />{:else}<IconCancel />{/if}
        <span class="truncate px-2">{collection.name}</span>
        {#if !isItemModelEnabled}<span>(model disabled)</span>{/if}
        <div class="flex-grow"></div>
        {#if collection.metadata.num_info_blobs > 0}
          <span class="label-blue border-label-default bg-label-dimmer text-label-stronger rounded-full border px-3 py-1 text-sm">
            {collection.metadata.num_info_blobs} files
          </span>
        {:else}
          <span class="label-neutral border-label-default bg-label-dimmer text-label-stronger rounded-full border px-3 py-1 text-sm">
            Empty
          </span>
        {/if}
        <Button variant="destructive" padding="icon" on:click={() => {
          selectedCollections = selectedCollections?.filter((item) => item.id !== collection.id);
          if ($openPersonal) inputPersonalEl?.focus();
          if ($openOrg)      inputOrgEl?.focus();
        }}><IconTrash /></Button>
      </div>
    {/each}

    {#each selectedWebsitesOrg as website (`website:${website.id}`)}
      {@const isItemModelEnabled = enabledModels.includes(website.embedding_model.id)}
      <div class="knowledge-item">
        {#if isItemModelEnabled}<IconWeb />{:else}<IconCancel />{/if}
        <span class="truncate px-2">{formatWebsiteName(website)}</span>
        {#if !isItemModelEnabled}<span>(model disabled)</span>{/if}
        <div class="flex-grow"></div>
        <Button variant="destructive" padding="icon" on:click={() => {
          selectedWebsites = selectedWebsites?.filter((item) => item.id !== website.id);
          if ($openPersonal) inputPersonalEl?.focus();
          if ($openOrg)      inputOrgEl?.focus();
        }}><IconTrash /></Button>
      </div>
    {/each}

    {#each selectedIntegrationKnowledgeOrg as knowledge (`integration:${knowledge.id}`)}
      {@const isItemModelEnabled = enabledModels.includes(knowledge.embedding_model.id)}
      <div class="knowledge-item">
        {#if isItemModelEnabled}
          <IntegrationVendorIcon size="sm" type={knowledge.integration_type}/>
        {:else}
          <IconCancel />
        {/if}
        <span class="truncate px-2">{knowledge.name}</span>
        {#if !isItemModelEnabled}<span>(model disabled)</span>{/if}
        <div class="flex-grow"></div>
        <Button variant="destructive" padding="icon" on:click={() => {
          selectedIntegrationKnowledge = selectedIntegrationKnowledge?.filter((item) => item.id !== knowledge.id);
          if ($openPersonal) inputPersonalEl?.focus();
          if ($openOrg)      inputOrgEl?.focus();
        }}><IconTrash /></Button>
      </div>
    {/each}
  </section>
  {/if}
{/if}

{#if originMode !== "organization"}
  <section class="knowledge-section">
    {#if $openPersonal}
      <div class="border-default relative mt-2 h-12 w-full overflow-clip rounded-lg border">
        <input
          bind:this={inputPersonalEl}
          name="knowledgeFilterPersonal"
          class="absolute inset-0 rounded-lg pl-[4.2rem] text-lg"
          {...$inputPersonal}
          use:inputPersonal
        />
        <label for="knowledgeFilterPersonal" class="text-muted pointer-events-none absolute top-0 bottom-0 left-3 flex items-center text-lg">
          Filter:
        </label>
      </div>
    {:else}
      <button
        bind:this={personalTriggerBtn}
        {...aria}
        class="border-default hover:bg-hover-default relative mt-2 flex h-12 w-full items-center justify-center gap-1 overflow-clip rounded-lg border"
        on:click={async () => {
          $openPersonal = true;
          await tick();
          inputPersonalEl?.focus();
          $openOrg = false;
        }}
      >
        <IconPlus class="min-w-7" />Add knowledge (Personal)
      </button>
    {/if}

    <div class="border-default bg-primary z-20 flex flex-col overflow-hidden overflow-y-auto rounded-lg border shadow-xl"
        class:inDialog
        {...$menuPersonal}
        use:menuPersonal>
      {#if partitionedSectionsPersonal.length > 0}
        {#each partitionedSectionsPersonal as [key, section] (key)}
          <div {...$groupPersonal(section.name + '-Personal')} use:groupPersonal class="flex w-full flex-col">
            <div class="bg-frosted-glass-secondary border-default sticky top-0 flex items-center gap-3 border-b px-4 py-2 font-mono text-sm"
                {...$groupLabelPersonal(section.name + '-Personal')}
                use:groupLabelPersonal>
              <span>
                {#if availableKnowledge.showHeaders}{section.name}{:else}Select a knowledge source{/if}
              </span>
              <span class="flex-grow"></span>
              <span class="rounded-full border px-2 py-0.5 text-xs border-label-default bg-label-dimmer text-label-stronger label-blue">
                Personal
              </span>
            </div>

            {#if !section.isEnabled}
              <p class="knowledge-message">{section.name} is currently not enabled in this space.</p>
            {:else if !section.isCompatible}
              <p class="knowledge-message">The sources embedded by this model are not compatible with the currently selected knowledge.</p>
            {:else if section.availableItemsCount === 0}
              <p class="knowledge-message">No more sources available.</p>
            {:else}
              {#each section.groups as collection (`group:${collection.id}`)}
                <div class="knowledge-item cursor-pointer" {...$optionPersonal({ value: { collection } })} use:optionPersonal>
                  <div class="flex max-w-full flex-grow items-center gap-3">
                    <IconCollections />
                    <span class="truncate">{collection.name}</span>
                  </div>
                  <div class="flex-grow"></div>
                  {#if collection.metadata.num_info_blobs > 0}
                    <span class="label-blue border-label-default bg-label-dimmer text-label-stronger rounded-full border px-3 py-1 text-sm">
                      {collection.metadata.num_info_blobs} files
                    </span>
                  {:else}
                    <span class="label-neutral border-label-default bg-label-dimmer text-label-stronger rounded-full border px-3 py-1 text-sm">
                      Empty
                    </span>
                  {/if}
                </div>
              {/each}

              {#each section.websites as website (`website:${website.id}`)}
                <div class="knowledge-item cursor-pointer" {...$optionPersonal({ value: { website } })} use:optionPersonal>
                  <div class="flex max-w-full flex-grow items-center gap-3">
                    <IconWeb />
                    <span class="truncate">{formatWebsiteName(website)}</span>
                  </div>
                </div>
              {/each}

              {#each section.integrationKnowledge as integrationKnowledge (`integration:${integrationKnowledge.id}`)}
                <div class="knowledge-item cursor-pointer" {...$optionPersonal({ value: { integrationKnowledge } })} use:optionPersonal>
                  <div class="flex max-w-full flex-grow items-center gap-3">
                    <IntegrationVendorIcon size="sm" type={integrationKnowledge.integration_type} />
                    <span class="truncate">{integrationKnowledge.name}</span>
                  </div>
                </div>
              {/each}
            {/if}
          </div>
        {/each}
      {:else}
        <p class="knowledge-message">No Personal sources available.</p>
      {/if}
    </div>
  </section>
{/if}

<<<<<<< HEAD
{#if originMode !== "personal"}
  <section class="knowledge-section">
    {#if $openOrg}
      <div class="border-default relative mt-2 h-12 w-full overflow-clip rounded-lg border">
        <input
          bind:this={inputOrgEl}
          name="knowledgeFilterOrg"
          class="absolute inset-0 rounded-lg pl-[4.2rem] text-lg"
          {...$inputOrg}
          use:inputOrg
        />
        <label for="knowledgeFilterOrg" class="text-muted pointer-events-none absolute top-0 bottom-0 left-3 flex items-center text-lg">
          Filter:
        </label>
      </div>
    {:else}
      <button
        bind:this={orgTriggerBtn}
        {...aria}
        class="border-default hover:bg-hover-default relative mt-2 flex h-12 w-full items-center justify-center gap-1 overflow-clip rounded-lg border"
        on:click={async () => {
          $openOrg = true;
          await tick();
          inputOrgEl?.focus();
          $openPersonal = false;
        }}
      >
        <IconPlus class="min-w-7" />Add knowledge (Organization)
      </button>
    {/if}

    <div class="border-default bg-primary z-20 flex flex-col overflow-hidden overflow-y-auto rounded-lg border shadow-xl"
        class:inDialog
        {...$menuOrg}
        use:menuOrg>
      {#if partitionedSectionsOrg.length > 0}
        {#each partitionedSectionsOrg as [key, section] (key)}
          <div {...$groupOrg(section.name + '-Organization')} use:groupOrg class="flex w-full flex-col">
            <div class="bg-frosted-glass-secondary border-default sticky top-0 flex items-center gap-3 border-b px-4 py-2 font-mono text-sm"
                {...$groupLabelOrg(section.name + '-Organization')}
                use:groupLabelOrg>
              <span>
                {#if availableKnowledge.showHeaders}{section.name}{:else}Select a knowledge source{/if}
              </span>
              <span class="flex-grow"></span>
              <span class="rounded-full border px-2 py-0.5 text-xs border-label-default bg-label-dimmer text-label-stronger label-warning">
                Organization
              </span>
=======
{#if $open}
  <div class="border-default relative mt-2 h-12 w-full overflow-clip rounded-lg border">
    <input
      bind:this={inputElement}
      name="knowledgeFilter"
      class="absolute inset-0 rounded-lg pl-[4.2rem] text-lg"
      {...$input}
      use:input
    />

    <label
      for="knowledgeFilter"
      class="text-muted pointer-events-none absolute top-0 bottom-0 left-3 flex items-center text-lg"
      >{m.filter()}</label
    >
  </div>
{:else}
  <button
    bind:this={triggerButton}
    {...aria}
    class="border-default hover:bg-hover-default relative mt-2 flex h-12 w-full items-center justify-center gap-1 overflow-clip rounded-lg border"
    on:click={async () => {
      $open = true;
      await tick();
      inputElement.focus();
    }}
  >
    <IconPlus class="min-w-7" />{m.add_knowledge()}
  </button>
{/if}

<div
  class="border-default bg-primary z-20 flex flex-col overflow-hidden overflow-y-auto rounded-lg border shadow-xl"
  class:inDialog
  {...$menu}
  use:menu
>
  {#if sections.length > 0}
    {#each sections as section (section)}
      <div {...$group(section.name)} use:group class="flex w-full flex-col">
        <div
          class="bg-frosted-glass-secondary border-default sticky top-0 flex items-center gap-3 border-b px-4 py-2 font-mono text-sm"
          {...$groupLabel(section.name)}
          use:groupLabel
        >
          {availableKnowledge.showHeaders ? section.name : m.select_knowledge_source()}
        </div>
        {#if !section.isEnabled}
          <p class="knowledge-message">{section.name} is currently not enabled in this space.</p>
        {:else if !section.isCompatible}
          <p class="knowledge-message">
            The sources embedded by this model are not compatible with the currently selected
            knowledge.
          </p>
        {:else if section.availableItemsCount === 0}
          <p class="knowledge-message">{m.no_more_sources()}</p>
        {:else}
          {#each section.groups as collection (collection.id)}
            <div
              class="knowledge-item cursor-pointer"
              {...$option({ value: { collection } })}
              use:option
            >
              <div class="flex max-w-full flex-grow items-center gap-3">
                <IconCollections />
                <span class="truncate">{collection.name}</span>
              </div>
              <div class="flex-grow"></div>

              {#if collection.metadata.num_info_blobs > 0}
                <span
                  class="label-blue border-label-default bg-label-dimmer text-label-stronger rounded-full border px-3 py-1 text-sm"
                  >{collection.metadata.num_info_blobs} files</span
                >
              {:else}
                <span
                  class="label-neutral border-label-default bg-label-dimmer text-label-stronger rounded-full border px-3 py-1 text-sm"
                  >{m.empty()}</span
                >
              {/if}
>>>>>>> ae17032b
            </div>

            {#if !section.isEnabled}
              <p class="knowledge-message">{section.name} is currently not enabled in this space.</p>
            {:else if !section.isCompatible}
              <p class="knowledge-message">The sources embedded by this model are not compatible with the currently selected knowledge.</p>
            {:else if section.availableItemsCount === 0}
              <p class="knowledge-message">No more sources available.</p>
            {:else}
              {#each section.groups as collection (`group:${collection.id}`)}
                <div class="knowledge-item cursor-pointer" {...$optionOrg({ value: { collection } })} use:optionOrg>
                  <div class="flex max-w-full flex-grow items-center gap-3">
                    <IconCollections />
                    <span class="truncate">{collection.name}</span>
                  </div>
                  <div class="flex-grow"></div>
                  {#if collection.metadata.num_info_blobs > 0}
                    <span class="label-blue border-label-default bg-label-dimmer text-label-stronger rounded-full border px-3 py-1 text-sm">
                      {collection.metadata.num_info_blobs} files
                    </span>
                  {:else}
                    <span class="label-neutral border-label-default bg-label-dimmer text-label-stronger rounded-full border px-3 py-1 text-sm">
                      Empty
                    </span>
                  {/if}
                </div>
              {/each}

              {#each section.websites as website (`website:${website.id}`)}
                <div class="knowledge-item cursor-pointer" {...$optionOrg({ value: { website } })} use:optionOrg>
                  <div class="flex max-w-full flex-grow items-center gap-3">
                    <IconWeb />
                    <span class="truncate">{formatWebsiteName(website)}</span>
                  </div>
                </div>
              {/each}

              {#each section.integrationKnowledge as integrationKnowledge (`integration:${integrationKnowledge.id}`)}
                <div class="knowledge-item cursor-pointer" {...$optionOrg({ value: { integrationKnowledge } })} use:optionOrg>
                  <div class="flex max-w-full flex-grow items-center gap-3">
                    <IntegrationVendorIcon size="sm" type={integrationKnowledge.integration_type} />
                    <span class="truncate">{integrationKnowledge.name}</span>
                  </div>
                </div>
              {/each}
            {/if}
          </div>
        {/each}
      {:else}
        <p class="knowledge-message">No Organization sources available.</p>
      {/if}
    </div>
  </section>
 {/if}

<style lang="postcss">
  @reference "@intric/ui/styles";
  p.knowledge-message {
    @apply text-muted flex min-h-16 items-center justify-center px-4 text-center;
  }

  .knowledge-help {
    @apply text-muted mb-2;
  }

  .knowledge-item {
    @apply border-default bg-primary hover:bg-hover-dimmer flex h-16 w-full items-center gap-2 border-b px-4;
  }

  div[data-highlighted] {
    @apply bg-hover-default;
  }

  /* div[data-selected] { } */

  div[data-disabled] {
    @apply opacity-30 hover:bg-transparent;
  }

  .knowledge-section, .knowledge-selected {
    @apply mt-6;
  }

  .section-title {
    @apply text-base font-semibold;
  }

  div.inDialog {
    z-index: 5000;
  }
</style><|MERGE_RESOLUTION|>--- conflicted
+++ resolved
@@ -197,7 +197,6 @@
           org.push(item);
         }
       }
-      console.log("3",{ personal, org })
       return { personal, org };
     };
 
@@ -253,7 +252,6 @@
 {#if originMode !== "organization"}
   <section class="knowledge-selected">
 
-<<<<<<< HEAD
     {#each selectedCollectionsPersonal as collection (`group:${collection.id}`)}
       {@const isItemModelEnabled = enabledModels.includes(collection.embedding_model.id)}
       <div class="knowledge-item" class:text-negative-default={!isItemModelEnabled}>
@@ -267,45 +265,14 @@
         <div class="flex-grow"></div>
         {#if collection.metadata.num_info_blobs > 0}
           <span class="label-blue border-label-default bg-label-dimmer text-label-stronger rounded-full border px-3 py-1 text-sm">
-            {collection.metadata.num_info_blobs} files
+            {collection.metadata.num_info_blobs} {m.resource_files()}
           </span>
         {:else}
           <span class="label-neutral border-label-default bg-label-dimmer text-label-stronger rounded-full border px-3 py-1 text-sm">
-            Empty
+            {m.empty()}
           </span>
         {/if}
         <Button variant="destructive" padding="icon" on:click={() => {
-=======
-{#if selectedCollections}
-  {#each selectedCollections as collection (collection.id)}
-    {@const isItemModelEnabled = enabledModels.includes(collection.embedding_model.id)}
-    <div class="knowledge-item" class:text-negative-default={!isItemModelEnabled}>
-      {#if isItemModelEnabled}
-        <IconCollections />
-      {:else}
-        <IconCancel />
-      {/if}
-      <span class="truncate px-2">{collection.name}</span>
-      {#if !isItemModelEnabled}
-        <span>(model disabled)</span>
-      {/if}
-      <div class="flex-grow"></div>
-      {#if collection.metadata.num_info_blobs > 0}
-        <span
-          class="label-blue border-label-default bg-label-dimmer text-label-stronger rounded-full border px-3 py-1 text-sm"
-          >{collection.metadata.num_info_blobs} files</span
-        >
-      {:else}
-        <span
-          class="label-neutral border-label-default bg-label-dimmer text-label-stronger rounded-full border px-3 py-1 text-sm"
-          >{m.empty()}</span
-        >
-      {/if}
-      <Button
-        variant="destructive"
-        padding="icon"
-        on:click={() => {
->>>>>>> ae17032b
           selectedCollections = selectedCollections?.filter((item) => item.id !== collection.id);
           if ($openPersonal) inputPersonalEl?.focus();
           if ($openOrg)      inputOrgEl?.focus();
@@ -361,7 +328,7 @@
         <div class="flex-grow"></div>
         {#if collection.metadata.num_info_blobs > 0}
           <span class="label-blue border-label-default bg-label-dimmer text-label-stronger rounded-full border px-3 py-1 text-sm">
-            {collection.metadata.num_info_blobs} files
+            {collection.metadata.num_info_blobs} {m.resource_files()}
           </span>
         {:else}
           <span class="label-neutral border-label-default bg-label-dimmer text-label-stronger rounded-full border px-3 py-1 text-sm">
@@ -440,7 +407,7 @@
           $openOrg = false;
         }}
       >
-        <IconPlus class="min-w-7" />Add knowledge (Personal)
+        <IconPlus class="min-w-7" />{m.add_knowledge_personal()}
       </button>
     {/if}
 
@@ -479,7 +446,7 @@
                   <div class="flex-grow"></div>
                   {#if collection.metadata.num_info_blobs > 0}
                     <span class="label-blue border-label-default bg-label-dimmer text-label-stronger rounded-full border px-3 py-1 text-sm">
-                      {collection.metadata.num_info_blobs} files
+                      {collection.metadata.num_info_blobs} {m.resource_files()}
                     </span>
                   {:else}
                     <span class="label-neutral border-label-default bg-label-dimmer text-label-stronger rounded-full border px-3 py-1 text-sm">
@@ -510,13 +477,12 @@
           </div>
         {/each}
       {:else}
-        <p class="knowledge-message">No Personal sources available.</p>
+        <p class="knowledge-message">{m.no_personal_sources()}</p>
       {/if}
     </div>
   </section>
 {/if}
 
-<<<<<<< HEAD
 {#if originMode !== "personal"}
   <section class="knowledge-section">
     {#if $openOrg}
@@ -544,7 +510,7 @@
           $openPersonal = false;
         }}
       >
-        <IconPlus class="min-w-7" />Add knowledge (Organization)
+        <IconPlus class="min-w-7" />{m.add_knowledge_organization()}
       </button>
     {/if}
 
@@ -563,90 +529,8 @@
               </span>
               <span class="flex-grow"></span>
               <span class="rounded-full border px-2 py-0.5 text-xs border-label-default bg-label-dimmer text-label-stronger label-warning">
-                Organization
+                {m.organization()}
               </span>
-=======
-{#if $open}
-  <div class="border-default relative mt-2 h-12 w-full overflow-clip rounded-lg border">
-    <input
-      bind:this={inputElement}
-      name="knowledgeFilter"
-      class="absolute inset-0 rounded-lg pl-[4.2rem] text-lg"
-      {...$input}
-      use:input
-    />
-
-    <label
-      for="knowledgeFilter"
-      class="text-muted pointer-events-none absolute top-0 bottom-0 left-3 flex items-center text-lg"
-      >{m.filter()}</label
-    >
-  </div>
-{:else}
-  <button
-    bind:this={triggerButton}
-    {...aria}
-    class="border-default hover:bg-hover-default relative mt-2 flex h-12 w-full items-center justify-center gap-1 overflow-clip rounded-lg border"
-    on:click={async () => {
-      $open = true;
-      await tick();
-      inputElement.focus();
-    }}
-  >
-    <IconPlus class="min-w-7" />{m.add_knowledge()}
-  </button>
-{/if}
-
-<div
-  class="border-default bg-primary z-20 flex flex-col overflow-hidden overflow-y-auto rounded-lg border shadow-xl"
-  class:inDialog
-  {...$menu}
-  use:menu
->
-  {#if sections.length > 0}
-    {#each sections as section (section)}
-      <div {...$group(section.name)} use:group class="flex w-full flex-col">
-        <div
-          class="bg-frosted-glass-secondary border-default sticky top-0 flex items-center gap-3 border-b px-4 py-2 font-mono text-sm"
-          {...$groupLabel(section.name)}
-          use:groupLabel
-        >
-          {availableKnowledge.showHeaders ? section.name : m.select_knowledge_source()}
-        </div>
-        {#if !section.isEnabled}
-          <p class="knowledge-message">{section.name} is currently not enabled in this space.</p>
-        {:else if !section.isCompatible}
-          <p class="knowledge-message">
-            The sources embedded by this model are not compatible with the currently selected
-            knowledge.
-          </p>
-        {:else if section.availableItemsCount === 0}
-          <p class="knowledge-message">{m.no_more_sources()}</p>
-        {:else}
-          {#each section.groups as collection (collection.id)}
-            <div
-              class="knowledge-item cursor-pointer"
-              {...$option({ value: { collection } })}
-              use:option
-            >
-              <div class="flex max-w-full flex-grow items-center gap-3">
-                <IconCollections />
-                <span class="truncate">{collection.name}</span>
-              </div>
-              <div class="flex-grow"></div>
-
-              {#if collection.metadata.num_info_blobs > 0}
-                <span
-                  class="label-blue border-label-default bg-label-dimmer text-label-stronger rounded-full border px-3 py-1 text-sm"
-                  >{collection.metadata.num_info_blobs} files</span
-                >
-              {:else}
-                <span
-                  class="label-neutral border-label-default bg-label-dimmer text-label-stronger rounded-full border px-3 py-1 text-sm"
-                  >{m.empty()}</span
-                >
-              {/if}
->>>>>>> ae17032b
             </div>
 
             {#if !section.isEnabled}
@@ -665,7 +549,7 @@
                   <div class="flex-grow"></div>
                   {#if collection.metadata.num_info_blobs > 0}
                     <span class="label-blue border-label-default bg-label-dimmer text-label-stronger rounded-full border px-3 py-1 text-sm">
-                      {collection.metadata.num_info_blobs} files
+                      {collection.metadata.num_info_blobs} {m.resource_files()}
                     </span>
                   {:else}
                     <span class="label-neutral border-label-default bg-label-dimmer text-label-stronger rounded-full border px-3 py-1 text-sm">
@@ -696,7 +580,7 @@
           </div>
         {/each}
       {:else}
-        <p class="knowledge-message">No Organization sources available.</p>
+        <p class="knowledge-message">{m.no_organization_sources()}</p>
       {/if}
     </div>
   </section>
