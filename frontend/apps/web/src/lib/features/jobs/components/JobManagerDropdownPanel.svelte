--- conflicted
+++ resolved
@@ -52,15 +52,8 @@
                 {/if}
               </div>
             {:else if upload.status === "completed"}
-<<<<<<< HEAD
-              <div class="text-positive-default w-48 min-w-48 text-right font-medium">
-                {m.done()}
-              </div>
-            {:else if true}
-=======
               <div class="text-positive-default w-48 min-w-48 text-right font-medium">{m.done()}</div>
             {:else}
->>>>>>> 930b64ce
               <div class="flex w-48 min-w-48 items-center gap-x-4">
                 <ProgressBar progress={upload.progress}></ProgressBar>
                 <div class="w-10 text-end">
