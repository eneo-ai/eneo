--- conflicted
+++ resolved
@@ -1,165 +1,4 @@
 <script lang="ts">
-<<<<<<< HEAD
-  import AttachmentUploadIconButton from "$lib/features/attachments/components/AttachmentUploadIconButton.svelte";
-  import { IconEnter } from "@intric/icons/enter";
-  import { IconStopCircle } from "@intric/icons/stop-circle";
-  import { Button, Input, Tooltip } from "@intric/ui";
-  import { getAttachmentManager } from "$lib/features/attachments/AttachmentManager";
-  import MentionInput from "../mentions/MentionInput.svelte";
-  import { initMentionInput } from "../mentions/MentionInput";
-  import MentionButton from "../mentions/MentionButton.svelte";
-  import { getChatService } from "../../ChatService.svelte";
-  import { IconWeb } from "@intric/icons/web";
-  import { track } from "$lib/core/helpers/track";
-  import { getAppContext } from "$lib/core/AppContext";
-  import { m } from "$lib/paraglide/messages";
-
-  const chat = getChatService();
-  const { featureFlags } = getAppContext();
-
-  const {
-    state: { attachments, isUploading },
-    queueValidUploads,
-    clearUploads
-  } = getAttachmentManager();
-
-  const {
-    states: { mentions, question },
-    resetMentionInput,
-    focusMentionInput
-  } = initMentionInput({
-    triggerCharacter: "@",
-    tools: () => chat.partner.tools,
-    onEnterPressed: ask
-  });
-
-  type Props = { scrollToBottom: () => void };
-
-  const { scrollToBottom }: Props = $props();
-
-  let abortController: AbortController | undefined;
-
-  function queueUploadsFromClipboard(event: ClipboardEvent) {
-    if (!event.clipboardData) return;
-    if (!event.clipboardData.files) return;
-    if (!(event.clipboardData.files.length > 0)) return;
-
-    queueValidUploads([...event.clipboardData.files]);
-  }
-
-  function ask() {
-    if (isAskingDisabled) return;
-    const webSearchEnabled = featureFlags.showWebSearch && useWebSearch;
-    const files = $attachments.map((file) => file?.fileRef).filter((file) => file !== undefined);
-    abortController = new AbortController();
-    const tools =
-      $mentions.length > 0
-        ? {
-            assistants: $mentions.map((mention) => {
-              return { id: mention.id, handle: mention.handle };
-            })
-          }
-        : undefined;
-    chat.askQuestion($question, files, tools, webSearchEnabled, abortController);
-    scrollToBottom();
-    resetMentionInput();
-    clearUploads();
-  }
-
-  $effect(() => {
-    track(chat.partner, chat.currentConversation);
-    focusMentionInput();
-  });
-
-  const isAskingDisabled = $derived(
-    chat.askQuestion.isLoading || $isUploading || ($question === "" && $attachments.length === 0)
-  );
-
-  let useWebSearch = $state(false);
-
-  // Disable web search when there are attachments
-  $effect(() => {
-    if ($attachments.length > 0 && useWebSearch) {
-      useWebSearch = false;
-    }
-  });
-
-  const shouldShowMentionButton = $derived.by(() => {
-    const hasTools = chat.partner.tools.assistants.length > 0;
-    const isEnabled =
-      chat.partner.type === "default-assistant" ||
-      ("allow_mentions" in chat.partner && chat.partner.allow_mentions);
-    return hasTools && isEnabled;
-  });
-</script>
-
-<div class="flex w-[100%] max-w-[74ch] flex-col md:w-full">
-  {#if useWebSearch}
-    <div class="bg-yellow-200 text-yellow-900 border-l border-r border-t border-yellow-400 text-sm px-3 py-2 rounded-t-xl text-center md:rounded-t-xl">
-      {m.websearch_notice()}
-    </div>
-  {/if}
-
-  <!-- This interaction is just a convenience function -->
-  <!-- svelte-ignore a11y_no_noninteractive_element_interactions -->
-  <!-- svelte-ignore a11y_click_events_have_key_events -->
-  <form
-    onclick={() => {
-      focusMentionInput();
-    }}
-    class="{useWebSearch ? 'border-yellow-400 focus-within:border-yellow-500 hover:border-yellow-500' : 'border-default focus-within:border-stronger hover:border-stronger'} bg-primary ring-dimmer flex flex-col gap-2 border-t p-1.5 shadow-md ring-offset-0 transition-colors duration-300 focus-within:shadow-lg hover:ring-4 {useWebSearch ? 'rounded-b-xl rounded-t-none border-l border-r border-b md:rounded-b-xl md:rounded-t-none' : 'rounded-xl border'} md:border"
-  >
-  <MentionInput onpaste={queueUploadsFromClipboard}></MentionInput>
-
-  <div class="flex justify-between">
-    <div class="flex items-center gap-2">
-      <AttachmentUploadIconButton disabled={useWebSearch} label={m.upload_documents_to_conversation()} />
-      {#if shouldShowMentionButton}
-        <MentionButton></MentionButton>
-      {/if}
-      {#if chat.partner.type === "default-assistant" && featureFlags.showWebSearch}
-        <div
-          class="border-default flex items-center justify-center rounded-full border p-1.5 {$attachments.length > 0 ? 'opacity-50 cursor-not-allowed' : 'hover:bg-accent-dimmer hover:text-accent-stronger hover:border-accent-default'}"
-        >
-          <Input.Switch bind:value={useWebSearch} disabled={$attachments.length > 0} class={$attachments.length > 0 ? '*:!cursor-not-allowed' : '*:!cursor-pointer'}>
-            <span class="-mr-2 flex gap-1"><IconWeb></IconWeb>{m.search()}</span></Input.Switch
-          >
-        </div>
-      {/if}
-    </div>
-
-    {#if chat.askQuestion.isLoading}
-      <Tooltip text={m.cancel_your_request()} placement="top" let:trigger asFragment>
-        <Button
-          unstyled
-          aria-label={m.cancel_your_request()}
-          type="submit"
-          is={trigger}
-          on:click={() => abortController?.abort("User cancelled")}
-          name="ask"
-          class="bg-secondary hover:bg-hover-stronger disabled:bg-tertiary disabled:text-secondary flex h-9 items-center justify-center !gap-1 rounded-lg !pr-1 !pl-2"
-        >
-          {m.stop_answer()}
-          <IconStopCircle />
-        </Button>
-      </Tooltip>
-    {:else}
-      <Button
-        disabled={isAskingDisabled}
-        aria-label={m.submit_your_question()}
-        type="submit"
-        on:click={() => ask()}
-        name="ask"
-        class="bg-secondary hover:bg-hover-stronger disabled:bg-tertiary disabled:text-secondary flex h-9 items-center justify-center !gap-1 rounded-lg !pr-1 !pl-2"
-      >
-        {m.send()}
-        <IconEnter />
-      </Button>
-    {/if}
-  </div>
-</form>
-</div>
-=======
 	import { onMount } from 'svelte';
 	import { slide } from 'svelte/transition';
 	import { quintOut } from 'svelte/easing';
@@ -282,6 +121,13 @@
 
 	let useWebSearch = $state(false);
 
+	// Disable web search when there are attachments
+	$effect(() => {
+		if ($attachments.length > 0 && useWebSearch) {
+			useWebSearch = false;
+		}
+	});
+
 	const shouldShowMentionButton = $derived.by(() => {
 		const hasTools = chat.partner.tools.assistants.length > 0;
 		const isEnabled =
@@ -330,90 +176,102 @@
 	});
 </script>
 
-<form
-	class="border-default bg-primary ring-dimmer focus-within:border-stronger hover:border-stronger relative flex w-[100%] max-w-[74ch] flex-col border-t p-1.5 shadow-md ring-offset-0 transition-all duration-300 focus-within:shadow-lg hover:ring-4 md:w-full md:rounded-xl md:border"
->
-	<!-- Icon always absolutely positioned to prevent jumping -->
-	{#if modelInfo && tokenLimit > 0}
-		<div class="absolute top-2 right-2.5 z-10">
-			<Tooltip text={tokenUsageEnabled ? m.hide_token_details() : m.show_token_details()} placement="top">
-				<button
-					type="button"
-					onclick={(e) => {
-						e.stopPropagation();
-						tokenUsageEnabled = !tokenUsageEnabled;
-					}}
-					class="flex h-7 w-7 items-center justify-center rounded-full transition-colors duration-200 hover:bg-black/5 {tokenUsageColorClass()}"
-					aria-label={tokenUsageEnabled ? m.hide_token_details() : m.show_token_details()}
-					aria-pressed={tokenUsageEnabled ? "true" : "false"}
-				>
-					<ChartPie class="h-4.5 w-4.5 transition-colors duration-200" />
-				</button>
-			</Tooltip>
+<div class="flex w-[100%] max-w-[74ch] flex-col md:w-full">
+	{#if useWebSearch}
+		<div class="bg-yellow-200 text-yellow-900 border-l border-r border-t border-yellow-400 text-sm px-3 py-2 rounded-t-xl text-center md:rounded-t-xl">
+			{m.websearch_notice()}
 		</div>
 	{/if}
 
-	<!-- Usage bar slides in below, with smooth animation -->
-	{#if modelInfo && tokenLimit > 0 && tokenUsageEnabled}
-		<div
-			transition:slide={{ duration: 350, easing: quintOut, axis: 'y' }}
-		>
-			<div class="px-2 pt-1 pr-11 pb-2">
-			<TokenUsageBar tokens={newTokens} limit={tokenLimit} {historyTokens} {promptTokens} {isApproximate} />
-			</div>
-		</div>
-	{/if}
-
-	<MentionInput onpaste={queueUploadsFromClipboard}></MentionInput>
-
-	<div class="flex justify-between mt-2">
-		<div class="flex items-center gap-2">
-			<AttachmentUploadIconButton label={m.upload_documents_to_conversation()} />
-			{#if shouldShowMentionButton}
-				<MentionButton></MentionButton>
-			{/if}
-
-			{#if chat.partner.type === 'default-assistant' && featureFlags.showWebSearch}
-				<div
-					class="hover:bg-accent-dimmer hover:text-accent-stronger border-default hover:border-accent-default flex items-center justify-center rounded-full border p-1.5"
-				>
-					<Input.Switch bind:value={useWebSearch} class="*:!cursor-pointer">
-						<span class="-mr-2 flex gap-1"><IconWeb></IconWeb>{m.search()}</span></Input.Switch
+	<!-- This interaction is just a convenience function -->
+	<!-- svelte-ignore a11y_no_noninteractive_element_interactions -->
+	<!-- svelte-ignore a11y_click_events_have_key_events -->
+	<form
+		onclick={() => {
+			focusMentionInput();
+		}}
+		class="{useWebSearch ? 'border-yellow-400 focus-within:border-yellow-500 hover:border-yellow-500' : 'border-default focus-within:border-stronger hover:border-stronger'} bg-primary ring-dimmer relative flex flex-col gap-2 border-t p-1.5 shadow-md ring-offset-0 transition-all duration-300 focus-within:shadow-lg hover:ring-4 {useWebSearch ? 'rounded-b-xl rounded-t-none border-l border-r border-b md:rounded-b-xl md:rounded-t-none' : 'rounded-xl border'} md:border"
+	>
+		<!-- Icon always absolutely positioned to prevent jumping -->
+		{#if modelInfo && tokenLimit > 0}
+			<div class="absolute top-2 right-2.5 z-10">
+				<Tooltip text={tokenUsageEnabled ? m.hide_token_details() : m.show_token_details()} placement="top">
+					<button
+						type="button"
+						onclick={(e) => {
+							e.stopPropagation();
+							tokenUsageEnabled = !tokenUsageEnabled;
+						}}
+						class="flex h-7 w-7 items-center justify-center rounded-full transition-colors duration-200 hover:bg-black/5 {tokenUsageColorClass()}"
+						aria-label={tokenUsageEnabled ? m.hide_token_details() : m.show_token_details()}
+						aria-pressed={tokenUsageEnabled ? "true" : "false"}
 					>
+						<ChartPie class="h-4.5 w-4.5 transition-colors duration-200" />
+					</button>
+				</Tooltip>
+			</div>
+		{/if}
+
+		<!-- Usage bar slides in below, with smooth animation -->
+		{#if modelInfo && tokenLimit > 0 && tokenUsageEnabled}
+			<div
+				transition:slide={{ duration: 350, easing: quintOut, axis: 'y' }}
+			>
+				<div class="px-2 pt-1 pr-11 pb-2">
+					<TokenUsageBar tokens={newTokens} limit={tokenLimit} {historyTokens} {promptTokens} {isApproximate} />
 				</div>
-			{/if}
-		</div>
-
-		<div class="flex items-center gap-2">
-			{#if chat.askQuestion.isLoading}
-				<Tooltip text={m.cancel_your_request()} placement="top" let:trigger asFragment>
+			</div>
+		{/if}
+
+		<MentionInput onpaste={queueUploadsFromClipboard}></MentionInput>
+
+		<div class="flex justify-between">
+			<div class="flex items-center gap-2">
+				<AttachmentUploadIconButton disabled={useWebSearch} label={m.upload_documents_to_conversation()} />
+				{#if shouldShowMentionButton}
+					<MentionButton></MentionButton>
+				{/if}
+				{#if chat.partner.type === 'default-assistant' && featureFlags.showWebSearch}
+					<div
+						class="border-default flex items-center justify-center rounded-full border p-1.5 {$attachments.length > 0 ? 'opacity-50 cursor-not-allowed' : 'hover:bg-accent-dimmer hover:text-accent-stronger hover:border-accent-default'}"
+					>
+						<Input.Switch bind:value={useWebSearch} disabled={$attachments.length > 0} class={$attachments.length > 0 ? '*:!cursor-not-allowed' : '*:!cursor-pointer'}>
+							<span class="-mr-2 flex gap-1"><IconWeb></IconWeb>{m.search()}</span></Input.Switch
+						>
+					</div>
+				{/if}
+			</div>
+
+			<div class="flex items-center gap-2">
+				{#if chat.askQuestion.isLoading}
+					<Tooltip text={m.cancel_your_request()} placement="top" let:trigger asFragment>
+						<Button
+							unstyled
+							aria-label={m.cancel_your_request()}
+							type="submit"
+							is={trigger}
+							onclick={() => abortController?.abort('User cancelled')}
+							name="ask"
+							class="bg-secondary hover:bg-hover-stronger disabled:bg-tertiary disabled:text-secondary flex h-9 items-center justify-center !gap-1 rounded-lg !pr-1 !pl-2"
+						>
+							{m.stop_answer()}
+							<IconStopCircle />
+						</Button>
+					</Tooltip>
+				{:else}
 					<Button
-						unstyled
-						aria-label={m.cancel_your_request()}
+						disabled={isAskingDisabled}
+						aria-label={m.submit_your_question()}
 						type="submit"
-						is={trigger}
-						onclick={() => abortController?.abort('User cancelled')}
+						onclick={() => ask()}
 						name="ask"
 						class="bg-secondary hover:bg-hover-stronger disabled:bg-tertiary disabled:text-secondary flex h-9 items-center justify-center !gap-1 rounded-lg !pr-1 !pl-2"
 					>
-						{m.stop_answer()}
-						<IconStopCircle />
+						{m.send()}
+						<IconEnter />
 					</Button>
-				</Tooltip>
-			{:else}
-				<Button
-					disabled={isAskingDisabled}
-					aria-label={m.submit_your_question()}
-					type="submit"
-					onclick={() => ask()}
-					name="ask"
-					class="bg-secondary hover:bg-hover-stronger disabled:bg-tertiary disabled:text-secondary flex h-9 items-center justify-center !gap-1 rounded-lg !pr-1 !pl-2"
-				>
-					{m.send()}
-					<IconEnter />
-				</Button>
-			{/if}
+				{/if}
+			</div>
 		</div>
-	</div>
-</form>
->>>>>>> c3bd2945
+	</form>
+</div>