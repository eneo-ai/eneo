<script lang="ts">
  import { IconArrowUpToLine } from "@intric/icons/arrow-up-to-line";
  import { Button } from "@intric/ui";
  import { page } from "$app/stores";
  import { getAppContext, initAppContext } from "$lib/core/AppContext";
  import JobManagerDropdown from "$lib/features/jobs/components/JobManagerDropdownButton.svelte";
  import { initJobManager } from "$lib/features/jobs/JobManager";
  import ProfileMenu from "./ProfileMenu.svelte";
  import { initIntric } from "$lib/core/Intric";
  import { initIntricSocket } from "$lib/core/IntricSocket";
  import { PageLoadBar } from "$lib/components/layout";
  import { browser } from "$app/environment";
  import { onDestroy } from "svelte";
  import EneoWordMark from "$lib/assets/EneoWordMark.svelte";
  import { IconEneo } from "@intric/icons/eneo";
  import { initAttachmentUrlService } from "$lib/features/attachments/AttachmentUrlService.svelte.js";
  import { initFaviconUrlService } from "$lib/features/knowledge/FaviconUrlService.svelte.js";
  import { m } from "$lib/paraglide/messages";

  export let data;

  initIntric(data);
  initAppContext(data);
  initJobManager(data);
  initAttachmentUrlService(data);
  initFaviconUrlService();
  const socket = initIntricSocket(data);

  // Open the socket connection
  // While it would be more intuitive to use onMount to open the socket, onMounts are executed form the bottom up
  // e.g. will run in child components first. This would mean the socket is not yet open when trying to subscribe in a child.
  if (browser) socket.connect();
  onDestroy(() => {
    // Socket needs to be disconnected so it can be garbage collected during HMR
    socket.disconnect();
  });

  const {
    user,
    state: { showHeader }
  } = getAppContext();

  $: contentLink = $page.url.pathname + "#content";
  $: currentRoute = $page.url.pathname;

  $: isPersonal = currentRoute.startsWith("/spaces/personal");
  $: isOrganization = currentRoute.startsWith("/spaces/organization");
  $: isSpacesGeneric = currentRoute.startsWith("/spaces") && !isPersonal && !isOrganization;

</script>

<a
  href={contentLink}
  class="bg-primary text-accent-stronger absolute top-1 left-1 z-50 h-0 w-0 overflow-hidden rounded-lg font-medium shadow-lg focus:block focus:h-auto focus:w-auto"
  ><span class="block p-2">{m.jump_to_content()}</span></a
>

<div class="bg-secondary absolute inset-0"></div>

<PageLoadBar color="var(--accent-default)" displayThresholdMs={200} />

<div
  class="fixed inset-0 z-[100] h-3"
  on:pointerenter={() => {
    $showHeader = true;
  }}
></div>

<div class="bg-tertiary fixed inset-x-0 h-[8.275rem] transition-all duration-700 ease-in-out"></div>

<div
  class="bg-secondary mx-auto flex min-h-[100svh] w-full max-w-[2000px] flex-col p-0 md:px-4 md:pt-3"
>
  <header
    class:max-h-0={!$showHeader}
    class:max-h-14={$showHeader}
    class="border-stronger bg-secondary z-10 box-border flex items-start overflow-clip rounded-t-sm transition-all duration-500 ease-in-out"
  >
    <div
      class="border-default hover:bg-accent-dimmer group flex h-[3.25rem] min-w-[3.85rem] items-center justify-between border-r-[0.5px] pr-3 pl-6 md:w-[17rem] md:min-w-[17rem]"
    >
      <a href="/">
        <EneoWordMark class="text-brand-intric hidden h-[3rem] w-[4.5rem] md:block"
        ></EneoWordMark>
        <IconEneo class="text-brand-intric -ml-0.5 block md:hidden" viewBox="0 0 330 330"
        ></IconEneo>
      </a>
      <Button
        unstyled
        class="text-accent-stronger hover:bg-hover-default hidden h-9 w-9 items-center justify-center rounded-lg text-lg md:group-hover:flex"
        on:click={() => {
          $showHeader = false;
        }}
      >
        <IconArrowUpToLine />
      </Button>
    </div>
    <nav class="flex h-[3.25rem] w-full overflow-x-auto">
<<<<<<< HEAD
      <a href="/spaces/personal/chat" data-current={isPersonal ? "page" : undefined}>Personal</a>
      <a href="/spaces/list" data-current={isSpacesGeneric ? "page" : undefined}>Spaces</a>
      {#if user.hasPermission("admin")}
        <a href="/spaces/organization/knowledge" data-current={isOrganization ? "page" : undefined}>Organization</a>
      {/if}
=======
      <a
        href="/spaces/personal/chat"
        data-current={currentRoute.startsWith("/spaces/personal") ? "page" : undefined}>{m.personal()}</a
      >
      <a
        href="/spaces/list"
        data-current={currentRoute.startsWith("/spaces") &&
        !currentRoute.startsWith("/spaces/personal")
          ? "page"
          : undefined}>{m.spaces()}</a
      >
>>>>>>> ae17032b

      <div aria-hidden="true" class="flex-grow"></div>

      <!-- Toggle -->
      {#if user.hasPermission("admin")}
        <a href="/admin" data-current={currentRoute.startsWith("/admin") ? "page" : undefined}
          >{m.admin()}</a
        >
      {/if}

      <JobManagerDropdown></JobManagerDropdown>
      <div class="subtle-border h-[3.25rem] w-[0.5px]"></div>
      <ProfileMenu></ProfileMenu>
    </nav>
  </header>

  <main class="border-box bg-primary relative z-10 flex-grow overflow-clip transition-all">
    <slot />
  </main>
</div>

<style lang="postcss">
  @reference "@intric/ui/styles";
  nav a {
    @apply text-secondary hover:bg-accent-dimmer hover:text-brand-intric flex h-[3.25rem] items-center px-8 pt-0.5 text-[0.9rem] tracking-[0.01rem] hover:font-medium hover:tracking-normal;
  }

  nav a[data-current="page"] {
    @apply text-brand-intric font-medium tracking-normal;
    background: rgba(from var(--background-hover-default) r g b / 0.1);
  }

  main {
    border: 0.5px solid var(--border-stronger);
    border-top: 0px;
    border-bottom: 0px;
    box-shadow:
      0px 18px 12px 2px rgba(0, 0, 0, 0.12),
      0px 0px 14px 2px rgba(0, 0, 0, 0.09);
  }

  header {
    box-shadow: 0px 14px 12px 2px rgba(0, 0, 0, 0.1);
    border: 0.5px solid var(--border-stronger);
    border-bottom: 0px;
  }

  .subtle-border {
    background: linear-gradient(0deg, var(--border-default) 0%, transparent 100%);
  }
</style><|MERGE_RESOLUTION|>--- conflicted
+++ resolved
@@ -96,25 +96,11 @@
       </Button>
     </div>
     <nav class="flex h-[3.25rem] w-full overflow-x-auto">
-<<<<<<< HEAD
-      <a href="/spaces/personal/chat" data-current={isPersonal ? "page" : undefined}>Personal</a>
-      <a href="/spaces/list" data-current={isSpacesGeneric ? "page" : undefined}>Spaces</a>
+      <a href="/spaces/personal/chat" data-current={isPersonal ? "page" : undefined}>{m.personal()}</a>
+      <a href="/spaces/list" data-current={isSpacesGeneric ? "page" : undefined}>{m.spaces()}</a>
       {#if user.hasPermission("admin")}
         <a href="/spaces/organization/knowledge" data-current={isOrganization ? "page" : undefined}>Organization</a>
       {/if}
-=======
-      <a
-        href="/spaces/personal/chat"
-        data-current={currentRoute.startsWith("/spaces/personal") ? "page" : undefined}>{m.personal()}</a
-      >
-      <a
-        href="/spaces/list"
-        data-current={currentRoute.startsWith("/spaces") &&
-        !currentRoute.startsWith("/spaces/personal")
-          ? "page"
-          : undefined}>{m.spaces()}</a
-      >
->>>>>>> ae17032b
 
       <div aria-hidden="true" class="flex-grow"></div>
 
