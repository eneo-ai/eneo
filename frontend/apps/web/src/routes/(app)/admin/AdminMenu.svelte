--- conflicted
+++ resolved
@@ -13,11 +13,7 @@
   import { IconBulb } from "@intric/icons/bulb";
   import { page } from "$app/stores";
   import { Navigation } from "$lib/components/layout";
-<<<<<<< HEAD
-  import { ChartPie, Plug } from "lucide-svelte";
-=======
-  import { ChartPie, LayoutTemplate } from "lucide-svelte";
->>>>>>> e9251316
+  import { ChartPie, LayoutTemplate, Plug } from "lucide-svelte";
   import { IconKey } from "@intric/icons/key";
   import { m } from "$lib/paraglide/messages";
   import { getAppContext } from "$lib/core/AppContext.js";
