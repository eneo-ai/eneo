<script lang="ts">
  import { Page, Settings } from "$lib/components/layout";
  import { getSpacesManager } from "$lib/features/spaces/SpacesManager.js";

  import { Button, Input, Tooltip } from "@intric/ui";
  import { afterNavigate, beforeNavigate } from "$app/navigation";

  import { initAssistantEditor } from "$lib/features/assistants/AssistantEditor.js";
  import { fade } from "svelte/transition";

  import AssistantSettingsAttachments from "./AssistantSettingsAttachments.svelte";
  import SelectAIModelV2 from "$lib/features/ai-models/components/SelectAIModelV2.svelte";
  import SelectBehaviourV2 from "$lib/features/ai-models/components/SelectBehaviourV2.svelte";
  import SelectModelSpecificSettings from "$lib/features/ai-models/components/SelectModelSpecificSettings.svelte";
  import SelectKnowledgeV2 from "$lib/features/knowledge/components/SelectKnowledgeV2.svelte";
  import PromptVersionDialog from "$lib/features/prompts/components/PromptVersionDialog.svelte";
  import dayjs from "dayjs";
  import PublishingSetting from "$lib/features/publishing/components/PublishingSetting.svelte";
  import { page } from "$app/state";
  import { getChatQueryParams } from "$lib/features/chat/getChatQueryParams.js";
  import { supportsTemperature } from "$lib/features/ai-models/supportsTemperature.js";
  import { m } from "$lib/paraglide/messages";

  export let data;

  const {
    state: { currentSpace },
    refreshCurrentSpace
  } = getSpacesManager();

  const {
    state: { resource, update, currentChanges, isSaving },
    saveChanges,
    discardChanges
  } = initAssistantEditor({
    assistant: data.assistant,
    intric: data.intric,
    onUpdateDone() {
      refreshCurrentSpace("applications");
    }
  });

  let cancelUploadsAndClearQueue: () => void;

  // Behavior-specific change detection for models with model-specific parameters
  $: hasBehaviorChanges = (() => {
    if (!$currentChanges.diff.completion_model_kwargs) return false;

    // For reasoning models or LiteLLM models, only show behavior changes if behavior-relevant fields changed
    const hasModelSpecificParams = $update.completion_model?.reasoning || $update.completion_model?.litellm_model_name;
    if (hasModelSpecificParams) {
      const original = $resource.completion_model_kwargs || {};
      const updated = $update.completion_model_kwargs || {};

      // Only check temperature and top_p for behavior changes
      const behaviorFieldsChanged =
        original.temperature !== updated.temperature ||
        original.top_p !== updated.top_p;

      return behaviorFieldsChanged;
    }

    // For regular models, show changes if any kwargs changed
    return true;
  })();

  beforeNavigate((navigate) => {
    if (
      $currentChanges.hasUnsavedChanges &&
      !confirm(m.unsaved_changes_warning())
    ) {
      navigate.cancel();
      return;
    }
    // Discard changes that have been made, this is only important so we delete uploaded
    // files that have not been saved to the assistant
    discardChanges();
  });

  let showSavesChangedNotice = false;

  let previousRoute = `/spaces/${$currentSpace.routeId}/chat/?${getChatQueryParams({ chatPartner: data.assistant, tab: "chat" })}`;
  afterNavigate(({ from }) => {
    if (page.url.searchParams.get("next") === "default") return;
    if (from) previousRoute = from.url.toString();
  });
</script>

<svelte:head>
  <title
    >Eneo.ai – {data.currentSpace.personal ? m.personal() : data.currentSpace.name} – {$resource.name}</title
  >
</svelte:head>

<Page.Root>
  <Page.Header>
    <Page.Title
      parent={{
        title: $resource.name,
        href: `/spaces/${$currentSpace.routeId}/chat/?${getChatQueryParams({ chatPartner: data.assistant, tab: "chat" })}`
      }}
      title={m.edit()}
    ></Page.Title>

    <Page.Flex>
      {#if $currentChanges.hasUnsavedChanges}
        <Button
          variant="destructive"
          disabled={$isSaving}
          on:click={() => {
            cancelUploadsAndClearQueue();
            discardChanges();
          }}>{m.discard_all_changes()}</Button
        >

        <Button
          variant="positive"
          class="w-32 h-8 whitespace-nowrap"
          on:click={async () => {
            cancelUploadsAndClearQueue();
            
            // Clean up incompatible parameters when switching models
            if ($update.completion_model_kwargs && $currentChanges.diff.completion_model) {
              const cleanedKwargs = { ...$update.completion_model_kwargs };
              
              // If model changed, reset to safe defaults for the new model
              const newModel = $update.completion_model;
              const originalModel = $resource.completion_model;
              
              // Check if we switched between different model families/types
              const modelChanged = newModel?.id !== originalModel?.id;
              
              if (modelChanged) {
                // Reset model-specific parameters that may not be compatible
                
                // Remove reasoning_effort if new model doesn't support reasoning
                if (!newModel?.reasoning) {
                  delete cleanedKwargs.reasoning_effort;
                }
                
                // Remove verbosity if new model doesn't support it
                const supportsVerbosity = newModel?.litellm_model_name || 
                                         newModel?.name?.toLowerCase().includes('gpt-5');
                if (!supportsVerbosity) {
                  delete cleanedKwargs.verbosity;
                }
                
                // Note: Behavior parameter reset is now handled by SelectBehaviourV2 component
                // when models are switched, so we don't need to reset them here during save
              }
              
              $update.completion_model_kwargs = cleanedKwargs;
            }
            
            await saveChanges();
            showSavesChangedNotice = true;
            setTimeout(() => {
              showSavesChangedNotice = false;
            }, 5000);
          }}>{$isSaving ? m.loading() : m.save_changes()}</Button
        >
      {:else}
        {#if showSavesChangedNotice}
          <p class="text-positive-stronger px-4" transition:fade>{m.all_changes_saved()}</p>
        {/if}
        <Button variant="primary" class="w-32" href={previousRoute}>{m.done()}</Button>
      {/if}
    </Page.Flex>
  </Page.Header>

  <Page.Main>
    <Settings.Page>
      <Settings.Group title={m.general()}>
        <Settings.Row
          title={m.name()}
          description={m.assistant_name_description()}
          hasChanges={$currentChanges.diff.name !== undefined}
          revertFn={() => {
            discardChanges("name");
          }}
          let:aria
        >
          <input
            type="text"
            {...aria}
            bind:value={$update.name}
            class="border-default bg-primary ring-default rounded-lg border px-3 py-2 shadow focus-within:ring-2 hover:ring-2 focus-visible:ring-2"
          />
        </Settings.Row>

        <Settings.Row
          title={m.description()}
          description={m.assistant_description_description()}
          hasChanges={$currentChanges.diff.description !== undefined}
          revertFn={() => {
            discardChanges("description");
          }}
          let:aria
        >
          <textarea
            placeholder={m.assistant_placeholder({ name: $update.name })}
            {...aria}
            bind:value={$update.description}
            class="border-default bg-primary ring-default placeholder:text-muted min-h-24 rounded-lg border px-3 py-2 shadow focus-within:ring-2 hover:ring-2 focus-visible:ring-2"
          ></textarea>
        </Settings.Row>
      </Settings.Group>

      <Settings.Group title={m.instructions()}>
        <Settings.Row
          title={m.prompt()}
          description={m.describe_assistant_behavior()}
          hasChanges={$currentChanges.diff.prompt !== undefined}
          revertFn={() => {
            discardChanges("prompt");
          }}
          fullWidth
          let:aria
        >
          <div slot="toolbar" class="text-secondary">
            <PromptVersionDialog
              title="{m.prompt_history_for({ name: $resource.name })}"
              loadPromptVersionHistory={() => {
                return data.intric.assistants.listPrompts({ id: data.assistant.id });
              }}
              onPromptSelected={(prompt) => {
                const restoredDate = dayjs(prompt.created_at).format("YYYY-MM-DD HH:mm");
                $update.prompt.text = prompt.text;
                $update.prompt.description = `Restored prompt from ${restoredDate}`;
              }}
            ></PromptVersionDialog>
          </div>
          <textarea
            rows={4}
            {...aria}
            bind:value={$update.prompt.text}
            on:change={() => {
              $update.prompt.description = "";
            }}
            class="border-default bg-primary ring-default min-h-24 rounded-lg border px-6 py-4 text-lg shadow focus-within:ring-2 hover:ring-2 focus-visible:ring-2"
          ></textarea>
        </Settings.Row>

        <Settings.Row
          title={m.attachments()}
          description={m.attach_further_instructions()}
          hasChanges={$currentChanges.diff.attachments !== undefined}
          revertFn={() => {
            cancelUploadsAndClearQueue();
            discardChanges("attachments");
          }}
        >
          <AssistantSettingsAttachments bind:cancelUploadsAndClearQueue
          ></AssistantSettingsAttachments>
        </Settings.Row>

        <Settings.Row
<<<<<<< HEAD
          title="Personal knowledge"
          description="Select additional sources from your personal space that this assistant will be able to search for relevant answers."
=======
          title={m.knowledge()}
          description={m.select_additional_knowledge()}
>>>>>>> ae17032b
          hasChanges={$currentChanges.diff.groups !== undefined ||
            $currentChanges.diff.websites !== undefined ||
            $currentChanges.diff.integration_knowledge_list !== undefined}
          revertFn={() => {
            discardChanges("groups");
            discardChanges("websites");
            discardChanges("integration_knowledge_list");
          }}
        >
          <SelectKnowledgeV2
            originMode="personal"
            bind:selectedWebsites={$update.websites}
            bind:selectedCollections={$update.groups}
            bind:selectedIntegrationKnowledge={$update.integration_knowledge_list}
          />
        </Settings.Row>

        <Settings.Row
          title="Organization knowledge"
          description="Select additional sources from your organization's space that this assistant will be able to search for relevant answers."
          hasChanges={$currentChanges.diff.groups !== undefined ||
            $currentChanges.diff.websites !== undefined ||
            $currentChanges.diff.integration_knowledge_list !== undefined}
          revertFn={() => {
            discardChanges("groups");
            discardChanges("websites");
            discardChanges("integration_knowledge_list");
          }}
        >
          <SelectKnowledgeV2
            originMode="organization"
            bind:selectedWebsites={$update.websites}
            bind:selectedCollections={$update.groups}
            bind:selectedIntegrationKnowledge={$update.integration_knowledge_list}
          />
        </Settings.Row>
      </Settings.Group>

      <Settings.Group title={m.ai_settings()}>
        <Settings.Row
          title={m.completion_model()}
          description={m.this_model_will_be_used()}
          hasChanges={$currentChanges.diff.completion_model !== undefined}
          revertFn={() => {
            discardChanges("completion_model");
          }}
          let:aria
        >
          <SelectAIModelV2
            bind:selectedModel={$update.completion_model}
            availableModels={$currentSpace.completion_models}
            {aria}
          ></SelectAIModelV2>
        </Settings.Row>

        <Settings.Row
          title={m.model_behaviour()}
          description={m.select_preset_behavior()}
          hasChanges={hasBehaviorChanges}
          revertFn={() => {
            discardChanges("completion_model_kwargs");
          }}
          let:aria
        >
          <SelectBehaviourV2
            bind:kwArgs={$update.completion_model_kwargs}
            selectedModel={$update.completion_model}
            isDisabled={!supportsTemperature($update.completion_model?.name)}
            {aria}
          ></SelectBehaviourV2>
        </Settings.Row>

        {#if $update.completion_model?.reasoning || $update.completion_model?.litellm_model_name}
        <Settings.Row
          title="Model settings"
          description="Configure model-specific parameters for advanced control over the response."
          hasChanges={$currentChanges.diff.completion_model_kwargs !== undefined}
          revertFn={() => {
            discardChanges("completion_model_kwargs");
          }}
        >
          <SelectModelSpecificSettings
            bind:kwArgs={$update.completion_model_kwargs}
            selectedModel={$update.completion_model}
          ></SelectModelSpecificSettings>
        </Settings.Row>
        {/if}
      </Settings.Group>

      {#if data.assistant.permissions?.some((permission) => permission === "insight_toggle" || permission === "publish")}
        <Settings.Group title={m.publishing()}>
          {#if data.assistant.permissions?.includes("publish")}
            <Settings.Row
              title={m.status()}
              description={m.publishing_description()}
            >
              <PublishingSetting
                endpoints={data.intric.assistants}
                resource={data.assistant}
                hasUnsavedChanges={$currentChanges.hasUnsavedChanges}
              />
            </Settings.Row>
          {/if}

          <Settings.Row
            hasChanges={$currentChanges.diff.insight_enabled !== undefined}
            revertFn={() => {
              discardChanges("insight_enabled");
            }}
            title={m.insights()}
            description={m.insights_description()}
          >
            <div class="border-default flex h-14 border-b py-2">
              <Tooltip
                text={data.assistant.permissions?.includes("insight_toggle")
                  ? undefined
                  : m.only_space_admins_toggle()}
                class="w-full"
              >
                <Input.RadioSwitch
                  bind:value={$update.insight_enabled}
                  labelTrue={m.enable_insights()}
                  labelFalse={m.disable_insights()}
                  disabled={!data.assistant.permissions?.includes("insight_toggle")}
                ></Input.RadioSwitch>
              </Tooltip>
            </div>
          </Settings.Row>
        </Settings.Group>
      {/if}

      <div class="min-h-24"></div>
    </Settings.Page>
  </Page.Main>
</Page.Root><|MERGE_RESOLUTION|>--- conflicted
+++ resolved
@@ -255,13 +255,8 @@
         </Settings.Row>
 
         <Settings.Row
-<<<<<<< HEAD
-          title="Personal knowledge"
-          description="Select additional sources from your personal space that this assistant will be able to search for relevant answers."
-=======
           title={m.knowledge()}
           description={m.select_additional_knowledge()}
->>>>>>> ae17032b
           hasChanges={$currentChanges.diff.groups !== undefined ||
             $currentChanges.diff.websites !== undefined ||
             $currentChanges.diff.integration_knowledge_list !== undefined}
@@ -280,8 +275,8 @@
         </Settings.Row>
 
         <Settings.Row
-          title="Organization knowledge"
-          description="Select additional sources from your organization's space that this assistant will be able to search for relevant answers."
+          title={m.organization_knowledge()}
+          description={m.organization_knowledge_description()}
           hasChanges={$currentChanges.diff.groups !== undefined ||
             $currentChanges.diff.websites !== undefined ||
             $currentChanges.diff.integration_knowledge_list !== undefined}
