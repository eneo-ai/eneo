--- conflicted
+++ resolved
@@ -7,17 +7,11 @@
 import type { LayoutLoad } from "./$types";
 import type { Space } from "@intric/intric-js";
 
-<<<<<<< HEAD
-export const load = async (event) => {
+export const load: LayoutLoad = async (event) => {
   // Register dependency for targeted invalidation when space data changes
   event.depends('spaces:data');
 
-  const { intric, currentSpace: personalSpace, loadedAt } = await event.parent();
-
-=======
-export const load: LayoutLoad = async (event) => {
   const { intric, user, currentSpace: parentSpace, organizationSpace, loadedAt } = await event.parent();
->>>>>>> e9251316
   const spaceId = event.params.spaceId;
 
   let currentSpace: Space = parentSpace;
