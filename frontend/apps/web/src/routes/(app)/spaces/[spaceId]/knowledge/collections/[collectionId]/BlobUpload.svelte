--- conflicted
+++ resolved
@@ -143,8 +143,6 @@
     <Dialog.Description hidden></Dialog.Description>
 
     <Input.Files bind:files {acceptedMimeTypes}></Input.Files>
-<<<<<<< HEAD
-=======
 
     {#if validationErrors.length > 0}
       <div class="bg-negative-dimmer text-negative-default mt-3 rounded-md px-3 py-2 text-sm">
@@ -155,7 +153,6 @@
         </ul>
       </div>
     {/if}
->>>>>>> 930b64ce
 
     <Dialog.Controls let:close>
       {#if files.length > 0}
