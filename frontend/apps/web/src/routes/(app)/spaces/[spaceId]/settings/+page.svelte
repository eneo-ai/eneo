--- conflicted
+++ resolved
@@ -71,22 +71,13 @@
 
   <Page.Main>
     <Settings.Page>
-<<<<<<< HEAD
       {#if !isOrgSpace}
-      <Settings.Group title="General">
+      <Settings.Group title={m.general()}>
         <EditNameAndDescription></EditNameAndDescription>
         <SpaceStorageOverview></SpaceStorageOverview>
       </Settings.Group>
       {/if}
-      <Settings.Group title="Advanced settings">
-=======
-      <Settings.Group title={m.general()}>
-        <EditNameAndDescription></EditNameAndDescription>
-        <SpaceStorageOverview></SpaceStorageOverview>
-      </Settings.Group>
-
       <Settings.Group title={m.advanced_settings()}>
->>>>>>> ae17032b
         {#if data.isSecurityEnabled}
           <ChangeSecurityClassification
             classifications={data.classifications}
@@ -105,15 +96,9 @@
         ></SelectTranscriptionModels>
       </Settings.Group>
 
-<<<<<<< HEAD
       {#if !isOrgSpace && $currentSpace.permissions?.includes("delete")}
-        <Settings.Group title="Danger zone">
-          <Settings.Row title="Delete space" description="Delete this space and all its resources.">
-=======
-      {#if $currentSpace.permissions?.includes("delete")}
         <Settings.Group title={m.danger_zone()}>
           <Settings.Row title={m.delete_space()} description={m.delete_space_description()}>
->>>>>>> ae17032b
             <Dialog.Root alert openController={showDeleteDialog}>
               <Dialog.Trigger asFragment let:trigger>
                 <Button is={trigger} variant="destructive" class="flex-grow"
