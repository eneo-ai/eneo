import { error } from '@sveltejs/kit';

export const load = async (event) => {
<<<<<<< HEAD
  const { intric, currentSpace } = await event.parent();

  const isOrgSpace = currentSpace.organization === true

  if (isOrgSpace) {
    throw error(404);
  }

  const allTemplates = await intric.templates.list({ filter: 'apps' });
=======
  // Explicitly depend on settings changes for template visibility
  event.depends('app:settings');

  const { intric } = await event.parent();
  const allTemplates = await intric.templates.list({ filter: "apps" });
>>>>>>> d833b55d

  return { allTemplates };
};<|MERGE_RESOLUTION|>--- conflicted
+++ resolved
@@ -1,7 +1,10 @@
 import { error } from '@sveltejs/kit';
 
 export const load = async (event) => {
-<<<<<<< HEAD
+  // Explicitly depend on settings changes for template visibility
+  event.depends('app:settings');
+
+  const allTemplates = await intric.templates.list({ filter: "apps" });
   const { intric, currentSpace } = await event.parent();
 
   const isOrgSpace = currentSpace.organization === true
@@ -11,13 +14,6 @@
   }
 
   const allTemplates = await intric.templates.list({ filter: 'apps' });
-=======
-  // Explicitly depend on settings changes for template visibility
-  event.depends('app:settings');
-
-  const { intric } = await event.parent();
-  const allTemplates = await intric.templates.list({ filter: "apps" });
->>>>>>> d833b55d
 
   return { allTemplates };
 };