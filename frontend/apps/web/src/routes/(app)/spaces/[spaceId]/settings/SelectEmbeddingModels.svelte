<!--
    Copyright (c) 2024 Sundsvalls Kommun

    Licensed under the MIT License.
-->

<script lang="ts">
  import { getSpacesManager } from "$lib/features/spaces/SpacesManager";
  import type { EmbeddingModel } from "@intric/intric-js";
  import ModelNameAndVendor from "$lib/features/ai-models/components/ModelNameAndVendor.svelte";
  import { Input, Tooltip } from "@intric/ui";
  import { derived } from "svelte/store";
  import { Settings } from "$lib/components/layout";
  import { sortModels } from "$lib/features/ai-models/sortModels";
  import { m } from "$lib/paraglide/messages";

  export let selectableModels: (EmbeddingModel & {
    meets_security_classification?: boolean | null | undefined;
  })[];
  sortModels(selectableModels);

  const {
    state: { currentSpace },
    updateSpace
  } = getSpacesManager();

  const currentlySelectedModels = derived(
    currentSpace,
    ($currentSpace) => $currentSpace.embedding_models.map((model) => model.id) ?? []
  );

  let loading = new Set<string>();
  let isOrgSpace = $currentSpace.organization;

  async function toggleModel(model: EmbeddingModel) {
    loading.add(model.id);
    loading = loading;

    try {
      if ($currentlySelectedModels.includes(model.id)) {
        const newModels = $currentlySelectedModels
          .filter((id) => id !== model.id)
          .map((id) => {
            return { id };
          });
        await updateSpace({ embedding_models: newModels });
      } else {
        const newModels = [...$currentlySelectedModels, model.id].map((id) => {
          return { id };
        });
        await updateSpace({ embedding_models: newModels });
      }
    } catch (e) {
      alert(e);
    }
    loading.delete(model.id);
    loading = loading;
  }
</script>

<Settings.Row
  title={m.embedding_models()}
  description={m.embedding_models_description()}
>
  <svelte:fragment slot="description">
    {#if $currentSpace.embedding_models.length === 0}
      <p
        class="label-warning border-label-default bg-label-dimmer text-label-stronger mt-2.5 rounded-md border px-2 py-1 text-sm"
      >
        <span class="font-bold">{m.hint()}:&nbsp;</span>{m.embedding_models_hint()}
      </p>
    {:else if $currentSpace.embedding_models.length > 1}
      <p
        class="label-warning border-label-default bg-label-dimmer text-label-stronger mt-2.5 rounded-md border px-2 py-1 text-sm"
      >
<<<<<<< HEAD
      {#if isOrgSpace}
        <span class="font-bold">Hint:&nbsp;</span>Remember to choose the correct embedding model
          when creating a new collection. This is important for the end user, as it is not possible
          to mix knowledge stored with different embedding models.
      {:else}
        <span class="font-bold">Hint:&nbsp;</span>We strongly recommend to only activate one
          embedding model per space. Data embedded with different models is not compatible with each
          other.
      {/if}
=======
        <span class="font-bold">{m.hint()}:&nbsp;</span>{m.embedding_models_multiple_warning()}
>>>>>>> ae17032b
      </p>
    {/if}
  </svelte:fragment>

  {#each selectableModels as model (model.id)}
    {@const meetsClassification = model.meets_security_classification ?? true}
    <Tooltip
      text={meetsClassification
        ? undefined
        : m.model_does_not_meet_security_classification()}
    >
      <div
        class="border-default hover:bg-hover-dimmer cursor-pointer border-b py-4 pr-4 pl-2"
        class:pointer-events-none={!meetsClassification}
        class:opacity-60={!meetsClassification}
      >
        <Input.Switch
          value={$currentlySelectedModels.includes(model.id)}
          sideEffect={() => {
            if (meetsClassification) {
              toggleModel(model);
            }
          }}
        >
          <ModelNameAndVendor {model} />
        </Input.Switch>
      </div>
    </Tooltip>
  {/each}
</Settings.Row><|MERGE_RESOLUTION|>--- conflicted
+++ resolved
@@ -73,19 +73,13 @@
       <p
         class="label-warning border-label-default bg-label-dimmer text-label-stronger mt-2.5 rounded-md border px-2 py-1 text-sm"
       >
-<<<<<<< HEAD
       {#if isOrgSpace}
-        <span class="font-bold">Hint:&nbsp;</span>Remember to choose the correct embedding model
+        <span class="font-bold">{m.hint()}:&nbsp;</span>Remember to choose the correct embedding model
           when creating a new collection. This is important for the end user, as it is not possible
           to mix knowledge stored with different embedding models.
       {:else}
-        <span class="font-bold">Hint:&nbsp;</span>We strongly recommend to only activate one
-          embedding model per space. Data embedded with different models is not compatible with each
-          other.
+        <span class="font-bold">{m.hint()}:&nbsp;</span>{m.embedding_models_multiple_warning()}
       {/if}
-=======
-        <span class="font-bold">{m.hint()}:&nbsp;</span>{m.embedding_models_multiple_warning()}
->>>>>>> ae17032b
       </p>
     {/if}
   </svelte:fragment>
