<script lang="ts">
  import { Page } from "$lib/components/layout";
  import CollectionEditor from "./collections/CollectionEditor.svelte";
  import CollectionTable from "./collections/CollectionTable.svelte";
  import WebsiteEditor from "./websites/WebsiteEditor.svelte";
  import WebsiteTable from "./websites/WebsiteTable.svelte";
  import { writable } from "svelte/store";
  import { getSpacesManager } from "$lib/features/spaces/SpacesManager";
  import { getIntric } from "$lib/core/Intric";
  import { Button } from "@intric/ui";
  import { IconLinkExternal } from "@intric/icons/link-external";
  import { IconRefresh } from "@intric/icons/refresh";
  import IntegrationsTable from "./integrations/IntegrationsTable.svelte";
  import SyncHistoryDialog from "./integrations/SyncHistoryDialog.svelte";
  import ImportKnowledgeDialog from "$lib/features/integrations/components/import/ImportKnowledgeDialog.svelte";
  import { m } from "$lib/paraglide/messages";
  import type { IntegrationKnowledge } from "@intric/intric-js";

  export let data;

  const intric = getIntric();
  const {
    state: { currentSpace },
    refreshCurrentSpace
  } = getSpacesManager();

  let selectedTab = writable<string>();
  let showIntegrationsNotice = data.environment.integrationRequestFormUrl !== undefined;
<<<<<<< HEAD
  let selectedIntegrationForSyncHistory: IntegrationKnowledge | null = null;
  let showSyncHistoryDialog = false;
=======
  let isOrgSpace = $currentSpace.organization;
  let isPersonalSpace = $currentSpace.personal;
>>>>>>> e4510cfa

  // Website selection state (shared with WebsiteTable)
  let selectedWebsiteIds = writable<Set<string>>(new Set());
  let isBulkRecrawling = false;

  // Bulk recrawl handler
  async function bulkRecrawl() {
    if ($selectedWebsiteIds.size === 0) return;

    isBulkRecrawling = true;
    try {
      const websiteIds = Array.from($selectedWebsiteIds);

      const response = await intric.websites.bulkRun({
        website_ids: websiteIds
      });

      // Only show alert if there were errors
      if (response.failed > 0) {
        alert(
          `${response.queued} website${response.queued > 1 ? 's' : ''} queued, ${response.failed} failed.\n` +
          `Check console for error details.`
        );
        console.error("Bulk recrawl errors:", response.errors);
      }

      // Clear selection and refresh
      $selectedWebsiteIds = new Set();
      refreshCurrentSpace();
    } catch (e) {
      alert("Failed to trigger bulk recrawl: " + e);
      console.error(e);
    }
    isBulkRecrawling = false;
  }


  $: userCanSeeCollections = $currentSpace.hasPermission("read", "collection");
  $: userCanSeeWebsites = $currentSpace.hasPermission("read", "website");
  $: userCanSeeIntegrations =
    $currentSpace.hasPermission("read", "integrationKnowledge") &&
    data.availableIntegrations.length > 0;

  $: if (selectedIntegrationForSyncHistory) {
    showSyncHistoryDialog = true;
  }
</script>

<svelte:head>
  <title
    >Eneo.ai – {data.currentSpace.personal ? m.personal() : data.currentSpace.name} – {m.knowledge()}</title
  >
</svelte:head>

<Page.Root tabController={selectedTab}>
  <Page.Header>
    <Page.Title title={m.knowledge()}></Page.Title>
    <Page.Tabbar>
      {#if userCanSeeCollections}
        <Page.TabTrigger tab="collections">{m.collections()}</Page.TabTrigger>
      {/if}
      {#if userCanSeeWebsites && !isPersonalSpace}
        <Page.TabTrigger tab="websites">{m.websites()}</Page.TabTrigger>
      {/if}
      {#if userCanSeeIntegrations}
        <Page.TabTrigger tab="integrations">{m.integrations()}</Page.TabTrigger>
      {/if}
    </Page.Tabbar>
    <div class="flex-grow"></div>
    <Page.Flex>
      {#if $selectedTab === "collections" && $currentSpace.hasPermission("create", "collection")}
        <CollectionEditor mode="create" collection={undefined}></CollectionEditor>
      {:else if $selectedTab === "websites" && $currentSpace.hasPermission("create", "website")}
        {#if $selectedWebsiteIds.size > 0}
          <Button
            variant="primary"
            on:click={bulkRecrawl}
            disabled={isBulkRecrawling}
          >
            <IconRefresh size="sm" />
            {isBulkRecrawling ? 'Syncing...' : `Sync selected (${$selectedWebsiteIds.size})`}
          </Button>
        {:else}
          <WebsiteEditor mode="create"></WebsiteEditor>
        {/if}
      {:else if $selectedTab === "integrations" && $currentSpace.hasPermission("create", "integrationKnowledge") && data.availableIntegrations.length > 0}
        <ImportKnowledgeDialog></ImportKnowledgeDialog>
      {/if}
    </Page.Flex>
  </Page.Header>
  <Page.Main>
    {#if userCanSeeCollections}
      <Page.Tab id="collections">
        <CollectionTable></CollectionTable>
      </Page.Tab>
    {/if}
    {#if userCanSeeWebsites}
      <Page.Tab id="websites">
        <WebsiteTable bind:selectedWebsiteIds></WebsiteTable>
      </Page.Tab>
    {/if}
    {#if userCanSeeIntegrations}
      <Page.Tab id="integrations">
        {#if showIntegrationsNotice}
          <div class="border-dimmer hidden border-b py-3 pr-3 lg:block">
            <div
              class="label-neutral border-label-default bg-label-dimmer text-label-stronger flex items-center gap-8 rounded-lg border px-4 py-3 shadow"
            >
              <div class="flex flex-col">
                <span class="font-mono text-xs uppercase">{m.beta_version()}</span>
                <span class="text-xl font-extrabold">{m.integrations()}</span>
              </div>
              <p class="-mt-[0.1rem] max-w-[85ch] pl-6 leading-[1.3rem]">
                {m.integrations_beta_notice()}
                <a
                  target="_blank"
                  rel="noreferrer"
                  class="hover:bg-label-stronger hover:text-label-dimmer inline items-center gap-1 underline"
                  href={data.environment.integrationRequestFormUrl}
                  >{m.request_integrations_feedback()}
                </a>
                <IconLinkExternal class="-mt-0.5 inline" size="sm"></IconLinkExternal>
              </p>
              <div class="flex-grow"></div>
              <Button
                variant="outlined"
                class="min-w-24"
                on:click={() => {
                  showIntegrationsNotice = false;
                }}>{m.dismiss()}</Button
              >
            </div>
          </div>
        {/if}
        <IntegrationsTable bind:selectedIntegrationForSyncHistory></IntegrationsTable>
        <SyncHistoryDialog
          knowledge={selectedIntegrationForSyncHistory}
          bind:open={showSyncHistoryDialog}
        ></SyncHistoryDialog>
      </Page.Tab>
    {/if}
  </Page.Main>
</Page.Root><|MERGE_RESOLUTION|>--- conflicted
+++ resolved
@@ -26,13 +26,10 @@
 
   let selectedTab = writable<string>();
   let showIntegrationsNotice = data.environment.integrationRequestFormUrl !== undefined;
-<<<<<<< HEAD
   let selectedIntegrationForSyncHistory: IntegrationKnowledge | null = null;
   let showSyncHistoryDialog = false;
-=======
   let isOrgSpace = $currentSpace.organization;
   let isPersonalSpace = $currentSpace.personal;
->>>>>>> e4510cfa
 
   // Website selection state (shared with WebsiteTable)
   let selectedWebsiteIds = writable<Set<string>>(new Set());
