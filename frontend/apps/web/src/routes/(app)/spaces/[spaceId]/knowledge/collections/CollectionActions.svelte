<script lang="ts">
  import type { GroupSparse } from "@intric/intric-js";
  import { IconEllipsis } from "@intric/icons/ellipsis";
  import { IconEdit } from "@intric/icons/edit";
  import { IconTrash } from "@intric/icons/trash";
  import { IconMove } from "@intric/icons/move";
  import { Button, Dialog, Dropdown, Select } from "@intric/ui";
  import CollectionEditor from "./CollectionEditor.svelte";
  import { getSpacesManager } from "$lib/features/spaces/SpacesManager";
  import { getIntric } from "$lib/core/Intric";
  import { derived } from "svelte/store";
  import { m } from "$lib/paraglide/messages";

  const {
    refreshCurrentSpace,
    state: { accessibleSpaces, currentSpace }
  } = getSpacesManager();
  const intric = getIntric();

  export let collection: GroupSparse;
  $: isOrgSpace = $currentSpace.organization === true;

  async function deleteResource() {
    isProcessing = true;
    try {
      await intric.groups.delete({ id: collection.id });
      refreshCurrentSpace();
      $showDeleteDialog = false;
    } catch (e) {
      alert(m.could_not_delete_collection());
      console.error(e);
    }
  }

  async function moveCollection() {
    if (!moveDestination) return;
    isProcessing = true;
    try {
      await intric.groups.transfer({ group: collection, targetSpace: moveDestination });
      refreshCurrentSpace();
      $showMoveDialog = false;
    } catch (e) {
      alert(e);
      console.error(e);
    }
    isProcessing = false;
  }

  const moveTargets = derived(accessibleSpaces, ($accessibleSpaces) => {
    return $accessibleSpaces.reduce(
      (acc, curr) => {
        if (curr.id !== $currentSpace.id) {
          acc.push({ label: curr.name, value: { id: curr.id } });
        }
        return acc;
      },
      [] as Array<{ label: string; value: { id: string } }>
    );
  });
  let moveDestination: { id: string } | undefined = undefined;

  let isProcessing = false;
  let showEditDialog: Dialog.OpenState;
  let showDeleteDialog: Dialog.OpenState;
  let showMoveDialog: Dialog.OpenState;
</script>

<Dropdown.Root>
  <Dropdown.Trigger let:trigger asFragment>
    <Button is={trigger} padding="icon">
      <IconEllipsis />
    </Button>
  </Dropdown.Trigger>
  <Dropdown.Menu let:item>
    <Button
      is={item}
      on:click={() => {
        $showEditDialog = true;
      }}
      padding="icon-leading"
    >
      <IconEdit size="sm" />
      {m.edit()}</Button
    >
    {#if collection.permissions?.includes("delete")}
<<<<<<< HEAD
      {#if !isOrgSpace}
        <Button
          is={item}
          on:click={() => {
            $showMoveDialog = true;
          }}
          padding="icon-leading"
        >
          <IconMove size="sm" />Move</Button
        >
      {/if}
      
=======
      <Button
        is={item}
        on:click={() => {
          $showMoveDialog = true;
        }}
        padding="icon-leading"
      >
        <IconMove size="sm" />{m.move()}</Button
      >
>>>>>>> ae17032b
      <Button
        is={item}
        variant="destructive"
        on:click={() => {
          $showDeleteDialog = true;
        }}
        padding="icon-leading"
      >
        <IconTrash size="sm" />{m.delete()}</Button
      >
    {/if}
  </Dropdown.Menu>
</Dropdown.Root>

<CollectionEditor mode="update" {collection} bind:showDialog={showEditDialog}></CollectionEditor>

<Dialog.Root alert bind:isOpen={showDeleteDialog}>
  <Dialog.Content width="small">
    <Dialog.Title>{m.delete_collection()}</Dialog.Title>
    <Dialog.Description
      >{m.confirm_delete_collection({ name: collection.name })}</Dialog.Description
    >

    <Dialog.Controls let:close>
      <Button is={close}>{m.cancel()}</Button>
      <Button variant="destructive" on:click={deleteResource}
        >{isProcessing ? m.deleting() : m.delete()}</Button
      >
    </Dialog.Controls>
  </Dialog.Content>
</Dialog.Root>

<Dialog.Root bind:isOpen={showMoveDialog}>
  <Dialog.Content width="medium" form>
    <Dialog.Title>{m.move_collection()}</Dialog.Title>

    <Dialog.Section scrollable={false}>
      <Select.Simple
        required
        options={$moveTargets}
        bind:value={moveDestination}
        fitViewport={true}
        class="border-default hover:bg-hover-dimmer rounded-t-md px-4 pt-4"
        >{m.destination()}</Select.Simple
      >
      <p
        class="label-warning border-label-default bg-label-dimmer text-label-stronger mx-4 mt-1.5 mb-4 rounded-md border px-2 py-1 text-sm"
      >
        <span class="font-bold">{m.hint()}:</span>
        {m.move_collection_hint()}
      </p>
    </Dialog.Section>

    <Dialog.Controls let:close>
      <Button is={close}>{m.cancel()}</Button>
      <Button variant="destructive" on:click={moveCollection}
        >{isProcessing ? m.moving() : m.move_collection()}</Button
      >
    </Dialog.Controls>
  </Dialog.Content>
</Dialog.Root><|MERGE_RESOLUTION|>--- conflicted
+++ resolved
@@ -83,7 +83,6 @@
       {m.edit()}</Button
     >
     {#if collection.permissions?.includes("delete")}
-<<<<<<< HEAD
       {#if !isOrgSpace}
         <Button
           is={item}
@@ -96,17 +95,6 @@
         >
       {/if}
       
-=======
-      <Button
-        is={item}
-        on:click={() => {
-          $showMoveDialog = true;
-        }}
-        padding="icon-leading"
-      >
-        <IconMove size="sm" />{m.move()}</Button
-      >
->>>>>>> ae17032b
       <Button
         is={item}
         variant="destructive"
