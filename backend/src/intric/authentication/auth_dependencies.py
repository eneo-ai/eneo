from uuid import UUID

<<<<<<< HEAD
from fastapi import Depends, Security, HTTPException, status
=======
from fastapi import Depends, Request, Security
>>>>>>> 2e9b195b

from intric.authentication.auth_factory import get_auth_service
from intric.authentication.auth_service import AuthService
from intric.main.config import get_settings
from intric.main.container.container import Container
from intric.server.dependencies.auth_definitions import OAUTH2_SCHEME
from intric.server.dependencies.container import get_container
from intric.users.user import UserInDB
from intric.roles.permissions import Permission, validate_permission
from intric.main.exceptions import UnauthorizedException


async def _get_api_key_from_header(
    request: Request,
) -> str | None:
    """
    Dynamically get API key from the header specified in settings.
    """
    header_name = get_settings().api_key_header_name

    # Get the API key from the dynamically determined header
    api_key = request.headers.get(header_name)

    return api_key


async def get_current_active_user(
    token: str = Security(OAUTH2_SCHEME),
    api_key: str = Security(_get_api_key_from_header),
    container: Container = Depends(get_container()),
) -> UserInDB:
    user_service = container.user_service()
    return await user_service.authenticate(token, api_key)


async def get_current_active_user_with_quota(
    token: str = Security(OAUTH2_SCHEME),
    api_key: str = Security(_get_api_key_from_header),
    container: Container = Depends(get_container()),
) -> UserInDB:
    user_service = container.user_service()
    return await user_service.authenticate(token, api_key, with_quota_used=True)


async def get_user_from_token_or_assistant_api_key(
    id: UUID,
    token: str = Security(OAUTH2_SCHEME),
    api_key: str = Security(_get_api_key_from_header),
    container: Container = Depends(get_container()),
):
    user_service = container.user_service()
    return await user_service.authenticate_with_assistant_api_key(
        api_key, token, assistant_id=id
    )


async def get_user_from_token_or_assistant_api_key_without_assistant_id(
    token: str = Security(OAUTH2_SCHEME),
    api_key: str = Security(_get_api_key_from_header),
    container: Container = Depends(get_container()),
):
    user_service = container.user_service()
    return await user_service.authenticate_with_assistant_api_key(api_key, token)


def get_api_key(hashed: bool = True):
    async def _get_api_key(
        api_key: str = Security(_get_api_key_from_header),
        auth_service: AuthService = Depends(get_auth_service),
    ):
        return await auth_service.get_api_key(api_key, hash_key=hashed)

    return _get_api_key

def require_permission(permission: Permission):
    async def _dep(user: UserInDB = Depends(get_current_active_user)):
        try:
            validate_permission(user, permission) 
        except UnauthorizedException as e:
            raise HTTPException(status_code=status.HTTP_403_FORBIDDEN, detail=str(e))
    return _dep<|MERGE_RESOLUTION|>--- conflicted
+++ resolved
@@ -1,10 +1,6 @@
 from uuid import UUID
 
-<<<<<<< HEAD
-from fastapi import Depends, Security, HTTPException, status
-=======
-from fastapi import Depends, Request, Security
->>>>>>> 2e9b195b
+from fastapi import Depends, HTTPException, Request, Security, status
 
 from intric.authentication.auth_factory import get_auth_service
 from intric.authentication.auth_service import AuthService
