--- conflicted
+++ resolved
@@ -123,51 +123,13 @@
     async def set_status(self, status: Status):
         self._log_status(status)
         await self._publish_status(status=status)
-<<<<<<< HEAD
-
-        # ALWAYS use fresh session to avoid deadlock with task session.
-        # Why: The task session holds a transaction open. If we update job status
-        # via task session (job_service.set_status), then complete_job() tries to
-        # update the same row with a fresh session, causing a deadlock:
-        # - Fresh session waits for task session to release row lock
-        # - Task session waits for complete_job() to return before committing
-        # Using fresh sessions for ALL job status updates avoids this.
-        try:
-            async with sessionmanager.session() as session, session.begin():
-                stmt = (
-                    sa.update(Jobs)
-                    .where(Jobs.id == self.job_id)
-                    .values(status=status.value)
-                )
-                await session.execute(stmt)
-        except Exception as exc:
-            logger.warning(
-                "Failed to update job status in database",
-                extra={"job_id": str(self.job_id), "status": status.value, "error": str(exc)},
-            )
-=======
         if self.job_service is not None:
             await self.job_service.set_status(self.job_id, status)
->>>>>>> 41fc6849
 
     async def complete_job(self):
         if self._job_already_handled:
             return
         await self._publish_status(status=Status.COMPLETE)
-<<<<<<< HEAD
-
-        # Use fresh session to avoid deadlock with task session
-        try:
-            async with sessionmanager.session() as session, session.begin():
-                stmt = (
-                    sa.update(Jobs)
-                    .where(Jobs.id == self.job_id)
-                    .values(
-                        status=Status.COMPLETE.value,
-                        finished_at=datetime.now(timezone.utc),
-                        result_location=self._result_location,
-                    )
-=======
         if self.job_service is not None:
             try:
                 await self.job_service.complete_job(self.job_id, self._result_location)
@@ -175,7 +137,6 @@
                 logger.error(
                     "Failed to mark job as complete",
                     extra={"job_id": str(self.job_id), "error": str(exc)},
->>>>>>> 41fc6849
                 )
 
     async def fail_job(self, message: str | None = None):
