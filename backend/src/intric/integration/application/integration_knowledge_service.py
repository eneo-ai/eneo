--- conflicted
+++ resolved
@@ -25,11 +25,8 @@
         UserIntegrationRepository,
     )
     from intric.jobs.job_service import JobService
-<<<<<<< HEAD
+    from intric.spaces.space import Space
     from intric.integration.infrastructure.sharepoint_subscription_service import SharePointSubscriptionService
-=======
-    from intric.spaces.space import Space
->>>>>>> e4510cfa
     from intric.spaces.space_repo import SpaceRepository
     from intric.users.user import UserInDB
 
