from uuid import UUID
from typing import Optional

import sqlalchemy as sa
from sqlalchemy.orm import defer, selectinload

from intric.database.database import AsyncSession
from intric.database.repositories.base import BaseRepositoryDelegate
from intric.database.tables.collections_table import CollectionsTable
from intric.database.tables.info_blob_chunk_table import InfoBlobChunks
from intric.database.tables.info_blobs_table import InfoBlobs
from intric.database.tables.integration_table import IntegrationKnowledge
from intric.database.tables.users_table import Users
from intric.database.tables.websites_table import Websites
from intric.info_blobs.info_blob import (
    InfoBlobAdd,
    InfoBlobAddToDB,
    InfoBlobInDB,
    InfoBlobInDBNoText,
    InfoBlobUpdate,
)


class InfoBlobRepository:
    def __init__(self, session: AsyncSession):
        self.delegate = BaseRepositoryDelegate(
            session,
            InfoBlobs,
            InfoBlobInDB,
            with_options=[
                selectinload(InfoBlobs.group),
                selectinload(InfoBlobs.group).selectinload(
                    CollectionsTable.embedding_model
                ),
                selectinload(InfoBlobs.embedding_model),
                selectinload(InfoBlobs.website),
            ],
        )
        self.session = session

    async def _get_group(self, group_id: UUID):
        stmt = sa.select(CollectionsTable).where(CollectionsTable.id == group_id)
        group = await self.session.scalar(stmt)

        return group

    async def _get_website(self, website_id: UUID):
        stmt = sa.select(Websites).where(Websites.id == website_id)
        website = await self.session.scalar(stmt)

        return website

    async def _get_integration_knowledge(self, knowledge_id: UUID):
        stmt = sa.select(IntegrationKnowledge).where(
            IntegrationKnowledge.id == knowledge_id
        )
        knowledge = await self.session.scalar(stmt)

        return knowledge

    async def add(self, info_blob: InfoBlobAdd):
        if info_blob.group_id is not None:
            group = await self._get_group(info_blob.group_id)
            embedding_model_id = group.embedding_model_id

        elif info_blob.website_id is not None:
            website = await self._get_website(info_blob.website_id)
            embedding_model_id = website.embedding_model_id

        elif info_blob.integration_knowledge_id is not None:
            integration_knowledge = await self._get_integration_knowledge(
                knowledge_id=info_blob.integration_knowledge_id
            )
            embedding_model_id = integration_knowledge.embedding_model_id

        else:
            # Skydd mot none
            raise ValueError("InfoBlob must reference a group, website, or integration_knowledge")
        
        info_blob_to_db = InfoBlobAddToDB(
            **info_blob.model_dump(),
            embedding_model_id=embedding_model_id,
        )

        return await self.delegate.add(info_blob_to_db)

    async def update(self, info_blob: InfoBlobUpdate) -> InfoBlobInDB:
        return await self.delegate.update(info_blob)

    async def update_size(self, info_blob_id: UUID) -> InfoBlobInDB:
        chunks_size_subquery = (
            sa.select(sa.func.coalesce(sa.func.sum(InfoBlobChunks.size), 0))
            .where(InfoBlobChunks.info_blob_id == info_blob_id)
            .scalar_subquery()
        )

        current_size_subquery = (
            sa.select(sa.func.coalesce(InfoBlobs.size, 0))
            .where(InfoBlobs.id == info_blob_id)
            .scalar_subquery()
        )

        stmt = (
            sa.update(InfoBlobs)
            .values(
                size=sa.func.coalesce(chunks_size_subquery + current_size_subquery, 0)
            )
            .where(InfoBlobs.id == info_blob_id)
            .returning(InfoBlobs)
        )

        result = await self.delegate.get_model_from_query(stmt)
        info_blob_updated = InfoBlobInDB.model_validate(result)

        return info_blob_updated

    async def get_by_user(self, user_id: UUID):
        query = (
            sa.select(InfoBlobs)
            .where(InfoBlobs.user_id == user_id)
            .order_by(InfoBlobs.created_at)
            .options(selectinload(InfoBlobs.group))
            .options(selectinload(InfoBlobs.embedding_model))
            .options(defer(InfoBlobs.text))
        )
        items = await self.delegate.get_records_from_query(query)
        return [InfoBlobInDBNoText.model_validate(record) for record in items]

    async def get(self, id: UUID) -> InfoBlobInDB:
        return await self.delegate.get(id)

    async def get_by_title_and_group(self, title: str, group_id: UUID):
        return await self.delegate.get_by(
            conditions={InfoBlobs.title: title, InfoBlobs.group_id: group_id}
        )

    async def delete_by_title_and_group(
        self, title: str, group_id: UUID
    ) -> InfoBlobInDB:
        return await self.delegate.delete_by(
            conditions={InfoBlobs.title: title, InfoBlobs.group_id: group_id}
        )

    async def delete_by_title_and_website(
        self, title: str, website_id: UUID
    ) -> InfoBlobInDB:
        return await self.delegate.delete_by(
            conditions={InfoBlobs.title: title, InfoBlobs.website_id: website_id}
        )

    async def delete_by_website(self, website_id: UUID):
        await self.delegate.delete_by(conditions={InfoBlobs.website_id: website_id})

    async def get_by_group(self, group_id: UUID) -> list[InfoBlobInDB]:
        query = (
            sa.select(InfoBlobs)
            .where(InfoBlobs.group_id == group_id)
            .order_by(InfoBlobs.created_at)
            .options(selectinload(InfoBlobs.group))
            .options(selectinload(InfoBlobs.embedding_model))
        )
        return await self.delegate.get_models_from_query(query)

    async def get_by_website(self, website_id: UUID) -> list[InfoBlobInDB]:
        return await self.delegate.filter_by(
            conditions={InfoBlobs.website_id: website_id}
        )

    async def delete(self, id: int) -> InfoBlobInDB:
        return await self.delegate.delete(id)

    async def get_count_of_group(self, group_id: UUID):
        stmt = (
            sa.select(sa.func.count())
            .select_from(InfoBlobs)
            .where(InfoBlobs.group_id == group_id)
        )

        return await self.session.scalar(stmt)

    def _sum_stmt(self):
        return sa.select(sa.func.sum(InfoBlobs.size)).select_from(InfoBlobs)

    async def get_total_size_of_group(self, group_id: UUID):
        stmt = self._sum_stmt().where(InfoBlobs.group_id == group_id)

        size = await self.session.scalar(stmt)

        if size is None:
            return 0

        return size

    async def get_total_size_of_user(self, user_id: UUID):
        stmt = self._sum_stmt().where(InfoBlobs.user_id == user_id)

        size = await self.session.scalar(stmt)

        if size is None:
            return 0

        return size

    async def get_total_size_of_tenant(self, tenant_id: UUID):
        stmt = self._sum_stmt().join(Users).where(Users.tenant_id == tenant_id)

        size = await self.session.scalar(stmt)

        if size is None:
            return 0

        return size

    async def get_ids(self):
        stmt = sa.select(InfoBlobs.id)

        ids = await self.session.scalars(stmt)

        return set(ids)

    async def get_titles_of_website(self, website_id: UUID) -> list[str]:
        stmt = sa.select(InfoBlobs.title).where(InfoBlobs.website_id == website_id)
        result = await self.session.scalars(stmt)
        return list(result)

<<<<<<< HEAD
    def _apply_space_scope(
        self,
        stmt: sa.Select,
        *,
        space_ids: list[UUID],
        include_groups: bool = True,
        include_websites: bool = True,
        include_integrations: bool = True,
    ) -> sa.Select:
        """
        Begränsa InfoBlobs via källornas space_id. Joina bara det som behövs.
        """
        predicates = []

        if include_groups:
            # LEFT JOIN så att vi kan OR:a flera källtyper samtidigt
            stmt = stmt.join(
                CollectionsTable,
                CollectionsTable.id == InfoBlobs.group_id,
                isouter=True,
            )
            predicates.append(CollectionsTable.space_id.in_(space_ids))

        if include_websites:
            stmt = stmt.join(
                Websites,
                Websites.id == InfoBlobs.website_id,
                isouter=True,
            )
            predicates.append(Websites.space_id.in_(space_ids))

        if include_integrations:
            stmt = stmt.join(
                IntegrationKnowledge,
                IntegrationKnowledge.id == InfoBlobs.integration_knowledge_id,
                isouter=True,
            )
            predicates.append(IntegrationKnowledge.space_id.in_(space_ids))

        if predicates:
            stmt = stmt.where(sa.or_(*predicates))

        return stmt
    
    async def list_by_space_ids(
        self,
        space_ids: list[UUID],
        *,
        include_groups: bool = True,
        include_websites: bool = True,
        include_integrations: bool = True,
        limit: Optional[int] = None,
        order_desc: bool = True,
        load_text: bool = False,
    ) -> list[InfoBlobInDB]:
        """
        Returnerar InfoBlobs vars källa (group/website/integration) ligger i något av space_ids.
        """
        stmt = sa.select(InfoBlobs)
        if order_desc:
            stmt = stmt.order_by(InfoBlobs.created_at.desc())
        else:
            stmt = stmt.order_by(InfoBlobs.created_at.asc())

        stmt = self._apply_space_scope(
            stmt,
            space_ids=space_ids,
            include_groups=include_groups,
            include_websites=include_websites,
            include_integrations=include_integrations,
        )

        stmt = stmt.options(selectinload(InfoBlobs.group))
        stmt = stmt.options(selectinload(InfoBlobs.embedding_model))
        stmt = stmt.options(selectinload(InfoBlobs.website))
        if not load_text:
            stmt = stmt.options(defer(InfoBlobs.text))
        if limit:
            stmt = stmt.limit(limit)

        return await self.delegate.get_models_from_query(stmt)

    async def count_by_space_ids(
        self,
        space_ids: list[UUID],
        *,
        include_groups: bool = True,
        include_websites: bool = True,
        include_integrations: bool = True,
    ) -> int:
        """
        Antal blobs tillgängliga inom de angivna spaces (egen + org).
        """
        stmt = sa.select(sa.func.count()).select_from(InfoBlobs)
        stmt = self._apply_space_scope(
            stmt,
            space_ids=space_ids,
            include_groups=include_groups,
            include_websites=include_websites,
            include_integrations=include_integrations,
        )
        return int(await self.session.scalar(stmt) or 0)
=======
    async def batch_delete_by_titles_and_website(
        self, titles: list[str], website_id: UUID
    ) -> int:
        """Delete multiple info blobs by titles in a single query.

        Why: Reduces N queries to 1 query for better performance during re-crawls.
        Uses SQLAlchemy's .in_() method for efficient batch deletion.

        Args:
            titles: List of blob titles to delete
            website_id: Website UUID for tenant isolation

        Returns:
            Number of blobs deleted
        """
        if not titles:
            return 0

        # Use SQLAlchemy's .in_() method for array-based deletion
        # This is more efficient than N individual DELETE queries
        stmt = sa.delete(InfoBlobs).where(
            InfoBlobs.website_id == website_id, InfoBlobs.title.in_(titles)
        )

        result = await self.session.execute(stmt)
        return result.rowcount

    async def get_content_hash(self, website_id: UUID, title: str) -> bytes | None:
        """Get content hash for a specific page.

        Why: Enables content-based change detection to skip re-processing unchanged pages.
        Uses composite index (website_id, title) for efficient lookup.

        Args:
            website_id: Website UUID
            title: Page title/URL

        Returns:
            32-byte SHA-256 hash or None if page doesn't exist or hash not computed
        """
        stmt = sa.select(InfoBlobs.content_hash).where(
            InfoBlobs.website_id == website_id, InfoBlobs.title == title
        )
        result = await self.session.scalar(stmt)
        return result
>>>>>>> 2e9b195b
<|MERGE_RESOLUTION|>--- conflicted
+++ resolved
@@ -1,5 +1,4 @@
 from uuid import UUID
-from typing import Optional
 
 import sqlalchemy as sa
 from sqlalchemy.orm import defer, selectinload
@@ -223,110 +222,6 @@
         result = await self.session.scalars(stmt)
         return list(result)
 
-<<<<<<< HEAD
-    def _apply_space_scope(
-        self,
-        stmt: sa.Select,
-        *,
-        space_ids: list[UUID],
-        include_groups: bool = True,
-        include_websites: bool = True,
-        include_integrations: bool = True,
-    ) -> sa.Select:
-        """
-        Begränsa InfoBlobs via källornas space_id. Joina bara det som behövs.
-        """
-        predicates = []
-
-        if include_groups:
-            # LEFT JOIN så att vi kan OR:a flera källtyper samtidigt
-            stmt = stmt.join(
-                CollectionsTable,
-                CollectionsTable.id == InfoBlobs.group_id,
-                isouter=True,
-            )
-            predicates.append(CollectionsTable.space_id.in_(space_ids))
-
-        if include_websites:
-            stmt = stmt.join(
-                Websites,
-                Websites.id == InfoBlobs.website_id,
-                isouter=True,
-            )
-            predicates.append(Websites.space_id.in_(space_ids))
-
-        if include_integrations:
-            stmt = stmt.join(
-                IntegrationKnowledge,
-                IntegrationKnowledge.id == InfoBlobs.integration_knowledge_id,
-                isouter=True,
-            )
-            predicates.append(IntegrationKnowledge.space_id.in_(space_ids))
-
-        if predicates:
-            stmt = stmt.where(sa.or_(*predicates))
-
-        return stmt
-    
-    async def list_by_space_ids(
-        self,
-        space_ids: list[UUID],
-        *,
-        include_groups: bool = True,
-        include_websites: bool = True,
-        include_integrations: bool = True,
-        limit: Optional[int] = None,
-        order_desc: bool = True,
-        load_text: bool = False,
-    ) -> list[InfoBlobInDB]:
-        """
-        Returnerar InfoBlobs vars källa (group/website/integration) ligger i något av space_ids.
-        """
-        stmt = sa.select(InfoBlobs)
-        if order_desc:
-            stmt = stmt.order_by(InfoBlobs.created_at.desc())
-        else:
-            stmt = stmt.order_by(InfoBlobs.created_at.asc())
-
-        stmt = self._apply_space_scope(
-            stmt,
-            space_ids=space_ids,
-            include_groups=include_groups,
-            include_websites=include_websites,
-            include_integrations=include_integrations,
-        )
-
-        stmt = stmt.options(selectinload(InfoBlobs.group))
-        stmt = stmt.options(selectinload(InfoBlobs.embedding_model))
-        stmt = stmt.options(selectinload(InfoBlobs.website))
-        if not load_text:
-            stmt = stmt.options(defer(InfoBlobs.text))
-        if limit:
-            stmt = stmt.limit(limit)
-
-        return await self.delegate.get_models_from_query(stmt)
-
-    async def count_by_space_ids(
-        self,
-        space_ids: list[UUID],
-        *,
-        include_groups: bool = True,
-        include_websites: bool = True,
-        include_integrations: bool = True,
-    ) -> int:
-        """
-        Antal blobs tillgängliga inom de angivna spaces (egen + org).
-        """
-        stmt = sa.select(sa.func.count()).select_from(InfoBlobs)
-        stmt = self._apply_space_scope(
-            stmt,
-            space_ids=space_ids,
-            include_groups=include_groups,
-            include_websites=include_websites,
-            include_integrations=include_integrations,
-        )
-        return int(await self.session.scalar(stmt) or 0)
-=======
     async def batch_delete_by_titles_and_website(
         self, titles: list[str], website_id: UUID
     ) -> int:
@@ -371,5 +266,4 @@
             InfoBlobs.website_id == website_id, InfoBlobs.title == title
         )
         result = await self.session.scalar(stmt)
-        return result
->>>>>>> 2e9b195b
+        return result