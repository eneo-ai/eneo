import redis.asyncio as aioredis
from dependency_injector import containers, providers
from intric.actors import ActorFactory, ActorManager
from intric.admin.admin_service import AdminService
from intric.admin.quota_service import QuotaService
from intric.ai_models.ai_models_service import AIModelsService
from intric.ai_models.completion_models.completion_models_repo import (
    CompletionModelsRepository,
)
from intric.ai_models.embedding_models.embedding_models_repo import (
    AdminEmbeddingModelsService,
)
from intric.allowed_origins.allowed_origin_repo import AllowedOriginRepository
from intric.allowed_origins.allowed_origin_service import AllowedOriginService
from intric.analysis.analysis_repo import AnalysisRepository
from intric.analysis.analysis_service import AnalysisService
from intric.apps import (
    AppAssembler,
    AppFactory,
    AppRepository,
    AppRunAssembler,
    AppRunFactory,
    AppRunRepository,
    AppRunService,
    AppService,
)
from intric.assistants.api.assistant_assembler import AssistantAssembler
from intric.assistants.assistant_factory import AssistantFactory
from intric.assistants.assistant_repo import AssistantRepository
from intric.assistants.assistant_service import AssistantService
from intric.assistants.references import ReferencesService
from intric.authentication.api_key_repo import ApiKeysRepository
from intric.authentication.auth_service import AuthService
from intric.collections.application.collection_crud_service import CollectionCRUDService
from intric.completion_models.application import CompletionModelCRUDService
from intric.completion_models.application.completion_model_migration_service import (
    CompletionModelMigrationService,
)
from intric.completion_models.application.completion_model_migration_history_service import (
    CompletionModelMigrationHistoryService,
)
from intric.completion_models.application.completion_model_usage_service import (
    CompletionModelUsageService,
)
from intric.completion_models.domain import CompletionModelRepository
from intric.completion_models.domain.completion_model_service import (
    CompletionModelService,
)
from intric.completion_models.infrastructure.completion_service import CompletionService
from intric.completion_models.infrastructure.context_builder import ContextBuilder
from intric.completion_models.presentation import CompletionModelAssembler
from intric.conversations.application.conversation_service import ConversationService
from intric.crawler.crawler import Crawler
from intric.data_retention.infrastructure.data_retention_service import (
    DataRetentionService,
)
from intric.database.database import AsyncSession
from intric.embedding_models.application.embedding_model_crud_service import (
    EmbeddingModelCRUDService,
)
from intric.embedding_models.domain.embedding_model_repo import EmbeddingModelRepository
from intric.embedding_models.infrastructure.create_embeddings_service import (
    CreateEmbeddingsService,
)
from intric.embedding_models.infrastructure.datastore import Datastore
from intric.files.file_protocol import FileProtocol
from intric.files.file_repo import FileRepository
from intric.files.file_service import FileService
from intric.files.file_size_service import FileSizeService
from intric.files.image import ImageExtractor
from intric.files.text import TextExtractor
from intric.files.transcriber import Transcriber
from intric.group_chat.application.group_chat_service import GroupChatService
from intric.group_chat.presentation.assemblers.group_chat_assembler import (
    GroupChatAssembler,
)
from intric.groups_legacy.group_repo import GroupRepository
from intric.groups_legacy.group_service import GroupService
from intric.info_blobs.info_blob_chunk_repo import InfoBlobChunkRepo
from intric.info_blobs.info_blob_repo import InfoBlobRepository
from intric.info_blobs.info_blob_service import InfoBlobService
from intric.info_blobs.text_processor import TextProcessor
from intric.integration.application.integration_knowledge_service import (
    IntegrationKnowledgeService,
)
from intric.integration.application.integration_preview_service import (
    IntegrationPreviewService,
)
from intric.integration.application.integration_service import IntegrationService
from intric.integration.application.oauth2_service import Oauth2Service
from intric.integration.application.tenant_integration_service import (
    TenantIntegrationService,
)
from intric.integration.application.user_integration_service import (
    UserIntegrationService,
)
from intric.integration.infrastructure.auth_service.confluence_auth_service import (
    ConfluenceAuthService,
)
from intric.integration.infrastructure.auth_service.sharepoint_auth_service import (
    SharepointAuthService,
)
from intric.integration.infrastructure.content_service.confluence_content_service import (
    ConfluenceContentService,
)
from intric.integration.infrastructure.content_service.sharepoint_content_service import (
    SharePointContentService,
)
from intric.integration.infrastructure.mappers.integration_knowledge_mapper import (
    IntegrationKnowledgeMapper,
)
from intric.integration.infrastructure.mappers.integration_mapper import (
    IntegrationMapper,
)
from intric.integration.infrastructure.mappers.oauth_token_mapper import (
    OauthTokenMapper,
)
from intric.integration.infrastructure.mappers.tenant_integration_mapper import (
    TenantIntegrationMapper,
)
from intric.integration.infrastructure.mappers.user_integration_mapper import (
    UserIntegrationMapper,
)
from intric.integration.infrastructure.oauth_token_service import OauthTokenService
from intric.integration.infrastructure.preview_service.confluence_preview_service import (
    ConfluencePreviewService,
)
from intric.integration.infrastructure.preview_service.sharepoint_preview_service import (
    SharePointPreviewService,
)
from intric.integration.infrastructure.repo_impl.integration_knowledge_repo_impl import (
    IntegrationKnowledgeRepoImpl,
)
from intric.integration.infrastructure.repo_impl.integration_repo_impl import (
    IntegrationRepoImpl,
)
from intric.integration.infrastructure.repo_impl.oauth_token_repo_impl import (
    OauthTokenRepoImpl,
)
from intric.integration.infrastructure.repo_impl.tenant_integration_repo_impl import (
    TenantIntegrationRepoImpl,
)
from intric.integration.infrastructure.repo_impl.user_integration_repo_impl import (
    UserIntegrationRepoImpl,
)
from intric.integration.presentation.assemblers.confluence_content_assembler import (
    ConfluenceContentAssembler,
)
from intric.integration.presentation.assemblers.integration_assembler import (
    IntegrationAssembler,
)
from intric.integration.presentation.assemblers.integration_knowledge_assembler import (
    IntegrationKnowledgeAssembler,
)
from intric.integration.presentation.assemblers.tenant_integration_assembler import (
    TenantIntegrationAssembler,
)
from intric.integration.presentation.assemblers.user_integration_assembler import (
    UserIntegrationAssembler,
)
from intric.jobs.job_repo import JobRepository
from intric.jobs.job_service import JobService
from intric.jobs.task_service import TaskService
from intric.limits.limit_service import LimitService
from intric.main.aiohttp_client import aiohttp_client
from intric.modules.module_repo import ModuleRepository
from intric.predefined_roles.predefined_role_service import PredefinedRolesService
from intric.predefined_roles.predefined_roles_repo import PredefinedRolesRepository
from intric.prompts.api.prompt_assembler import PromptAssembler
from intric.prompts.prompt_factory import PromptFactory
from intric.prompts.prompt_repo import PromptRepository
from intric.prompts.prompt_service import PromptService
from intric.questions.questions_repo import QuestionRepository
from intric.roles.roles_repo import RolesRepository
from intric.roles.roles_service import RolesService
from intric.security_classifications.application.security_classification_service import (
    SecurityClassificationService,
)
from intric.security_classifications.domain.repositories.security_classification_repo_impl import (
    SecurityClassificationRepoImpl,
)
from intric.services.service_repo import ServiceRepository
from intric.settings.encryption_service import EncryptionService
from intric.services.service_runner import ServiceRunner
from intric.services.service_service import ServiceService
from intric.sessions.session_service import SessionService
from intric.sessions.sessions_repo import SessionRepository
from intric.settings.setting_service import SettingService
from intric.settings.settings_repo import SettingsRepository
from intric.spaces.api.space_assembler import SpaceAssembler
from intric.spaces.domain.resource_mover_service import ResourceMoverService
from intric.spaces.space_factory import SpaceFactory
from intric.spaces.space_init_service import SpaceInitService
from intric.spaces.space_repo import SpaceRepository
from intric.spaces.space_service import SpaceService
from intric.storage.application.storage_services import StorageInfoService
from intric.storage.domain.storage_factory import StorageInfoFactory
from intric.storage.domain.storage_repo import StorageInfoRepository
from intric.storage.presentation.storage_assembler import StorageInfoAssembler
from intric.templates.api.templates_assembler import TemplateAssembler
from intric.templates.app_template.api.app_template_assembler import (
    AppTemplateAssembler,
)
from intric.templates.app_template.app_template_factory import AppTemplateFactory
from intric.templates.app_template.app_template_repo import AppTemplateRepository
from intric.templates.app_template.app_template_service import AppTemplateService
from intric.templates.assistant_template.api.assistant_template_assembler import (
    AssistantTemplateAssembler,
)
from intric.templates.assistant_template.assistant_template_factory import (
    AssistantTemplateFactory,
)
from intric.templates.assistant_template.assistant_template_repo import (
    AssistantTemplateRepository,
)
from intric.templates.assistant_template.assistant_template_service import (
    AssistantTemplateService,
)
from intric.templates.templates_service import TemplateService
from intric.tenants.tenant import TenantInDB
from intric.tenants.tenant_repo import TenantRepository
from intric.tenants.tenant_service import TenantService
from intric.token_usage.application.token_usage_service import TokenUsageService
from intric.token_usage.infrastructure.token_usage_analyzer import TokenUsageAnalyzer
from intric.token_usage.infrastructure.user_token_usage_analyzer import (
    UserTokenUsageAnalyzer,
)
from intric.transcription_models.application import TranscriptionModelCRUDService
from intric.transcription_models.domain import TranscriptionModelRepository
from intric.transcription_models.domain.transcription_model_service import (
    TranscriptionModelService,
)
from intric.transcription_models.infrastructure import TranscriptionModelEnableService
from intric.user_groups.user_groups_repo import UserGroupsRepository
from intric.user_groups.user_groups_service import UserGroupsService
from intric.users.user import UserInDB
from intric.users.user_assembler import UserAssembler
from intric.users.user_repo import UsersRepository
from intric.users.user_service import UserService
from intric.websites.application.crawl_scheduler_service import CrawlSchedulerService
from intric.websites.application.website_crud_service import WebsiteCRUDService
from intric.websites.domain.crawl_run_repo import CrawlRunRepository
from intric.websites.domain.crawl_service import CrawlService
from intric.websites.domain.website_sparse_repo import WebsiteSparseRepository
from intric.websites.infrastructure.http_auth_encryption import (
    HttpAuthEncryptionService,
)
from intric.websites.infrastructure.update_website_size_service import (
    UpdateWebsiteSizeService,
)
from intric.websites.infrastructure.website_cleaner_service import WebsiteCleanerService
from intric.worker.task_manager import TaskManager
from intric.worker.tenant_concurrency import TenantConcurrencyLimiter
from intric.workflows.step_repo import StepRepository
from intric.main.config import get_settings
from intric.main.logging import get_logger

_logger = get_logger(__name__)


def _create_redis_client() -> aioredis.Redis:
    settings = get_settings()
    url = f"redis://{settings.redis_host}:{settings.redis_port}"
    kwargs: dict[str, object] = {
        "decode_responses": False,
    }

    # Support optional redis_db attribute on settings (used in tests)
    redis_db = getattr(settings, "redis_db", None)
    if redis_db is not None:
        kwargs["db"] = redis_db

    return aioredis.Redis.from_url(url, **kwargs)


def _build_tenant_limiter(redis_client: aioredis.Redis) -> TenantConcurrencyLimiter:
    settings = get_settings()
    return TenantConcurrencyLimiter(
        redis=redis_client,
        max_concurrent=settings.tenant_worker_concurrency_limit,
        ttl_seconds=settings.tenant_worker_semaphore_ttl_seconds,
    )


class Container(containers.DeclarativeContainer):
    __self__ = providers.Self()

    # Configuration
    config = providers.Configuration()

    # Objects
    session = providers.Dependency(instance_of=AsyncSession)
    user = providers.Dependency(instance_of=UserInDB)
    tenant = providers.Dependency(instance_of=TenantInDB)
    aiohttp_client = providers.Object(aiohttp_client)

    # Encryption service (singleton - shared across all repositories)
    # NOTE: Must use get_settings() directly because config provider is never populated
    # The config.settings provider chain is never initialized, so we use get_settings() module singleton
    def _build_encryption_service() -> EncryptionService:
        settings = get_settings()
        key = settings.encryption_key
        if settings.testing:
            key = None
        _logger.info(
            "Container: Initializing EncryptionService",
            extra={
                "encryption_key_present": bool(key),
                "testing_mode": settings.testing,
            },
        )
        return EncryptionService(key)

    encryption_service: providers.Singleton[EncryptionService] = providers.Singleton(
        _build_encryption_service
    )

    redis_client = providers.Singleton(_create_redis_client)
    tenant_concurrency_limiter = providers.Factory(
        _build_tenant_limiter, redis_client=redis_client
    )

    # Factories
    prompt_factory = providers.Factory(PromptFactory)
    assistant_template_factory = providers.Factory(AssistantTemplateFactory)
    app_template_factory = providers.Factory(AppTemplateFactory)

    # App factory must be defined before it's used by the space factory
    app_factory = providers.Factory(
        AppFactory, app_template_factory=app_template_factory
    )

    # Assistant factory must be defined before it's used by the space factory
    assistant_factory = providers.Factory(
        AssistantFactory,
        prompt_factory=prompt_factory,
        assistant_template_factory=assistant_template_factory,
    )

    # Space factory now depends on assistant_factory and app_factory
    space_factory = providers.Factory(
        SpaceFactory,
        assistant_factory=assistant_factory,
        app_factory=app_factory,
    )

    storage_info_factory = providers.Factory(StorageInfoFactory)
    app_run_factory = providers.Factory(AppRunFactory)
    actor_factory = providers.Factory(ActorFactory)

    # Managers
    actor_manager = providers.Factory(ActorManager, user=user, factory=actor_factory)

    # Assemblers
    prompt_assembler = providers.Factory(PromptAssembler, user=user)
    assistant_assembler = providers.Factory(
        AssistantAssembler, user=user, prompt_assembler=prompt_assembler
    )
    group_chat_assembler = providers.Factory(GroupChatAssembler)
    completion_model_assembler = providers.Factory(CompletionModelAssembler)
    integration_knowledge_assembler = providers.Factory(IntegrationKnowledgeAssembler)
    space_assembler = providers.Factory(
        SpaceAssembler,
        user=user,
        assistant_assembler=assistant_assembler,
        completion_model_assembler=completion_model_assembler,
        actor_manager=actor_manager,
    )
    storage_assembler = providers.Factory(StorageInfoAssembler)
    app_assembler = providers.Factory(
        AppAssembler,
        prompt_assembler=prompt_assembler,
    )
    app_run_assembler = providers.Factory(AppRunAssembler)
    app_template_assembler = providers.Factory(AppTemplateAssembler)
    assistant_template_assembler = providers.Factory(AssistantTemplateAssembler)
    template_assembler = providers.Factory(
        TemplateAssembler,
        app_assembler=AppTemplateAssembler,
        assistant_assembler=AssistantTemplateAssembler,
    )

    user_assembler = providers.Factory(UserAssembler)

    confluence_content_assembler = providers.Factory(ConfluenceContentAssembler)
    integration_assembler = providers.Factory(IntegrationAssembler)
    tenant_integration_assembler = providers.Factory(TenantIntegrationAssembler)
    user_integration_assembler = providers.Factory(UserIntegrationAssembler)

    # Mappers for integration domain
    integration_mapper = providers.Factory(IntegrationMapper)
    tenant_integration_mapper = providers.Factory(TenantIntegrationMapper)
    user_integration_mapper = providers.Factory(UserIntegrationMapper)
    integration_knowledge_mapper = providers.Factory(IntegrationKnowledgeMapper)
    confluence_token_mapper = providers.Factory(OauthTokenMapper)

    # HTTP auth encryption service
    http_auth_encryption_service = providers.Factory(HttpAuthEncryptionService)

    # Repositories
    user_repo = providers.Factory(UsersRepository, session=session)
    tenant_repo: providers.Factory[TenantRepository] = providers.Factory(
        TenantRepository, session=session, encryption_service=encryption_service
    )
    settings_repo = providers.Factory(SettingsRepository, session=session)
    prompt_repo = providers.Factory(
        PromptRepository, session=session, factory=prompt_factory
    )

    api_key_repo = providers.Factory(ApiKeysRepository, session=session)
    group_repo = providers.Factory(GroupRepository, session=session)
    info_blob_repo = providers.Factory(InfoBlobRepository, session=session)
    job_repo = providers.Factory(JobRepository, session=session)
    allowed_origin_repo = providers.Factory(AllowedOriginRepository, session=session)
    predefined_roles_repo = providers.Factory(
        PredefinedRolesRepository, session=session
    )
    role_repo = providers.Factory(RolesRepository, session=session)
    completion_model_repo = providers.Factory(
        CompletionModelsRepository, session=session
    )
    # TODO: rename when the first repo is not used anymore
    completion_model_repo2 = providers.Factory(
        CompletionModelRepository, session=session, user=user
    )
    embedding_model_repo2 = providers.Factory(
        EmbeddingModelRepository, session=session, user=user
    )
    transcription_model_repo = providers.Factory(
        TranscriptionModelRepository, session=session, user=user
    )
    embedding_model_repo = providers.Factory(
        AdminEmbeddingModelsService, session=session
    )
    website_sparse_repo = providers.Factory(WebsiteSparseRepository, session=session)
    integration_knowledge_repo = providers.Factory(
        IntegrationKnowledgeRepoImpl,
        session=session,
        mapper=integration_knowledge_mapper,
        embedding_model_repo=embedding_model_repo2,
    )
    integration_repo = providers.Factory(
        IntegrationRepoImpl, session=session, mapper=integration_mapper
    )
    tenant_integration_repo = providers.Factory(
        TenantIntegrationRepoImpl, session=session, mapper=tenant_integration_mapper
    )
    user_integration_repo = providers.Factory(
        UserIntegrationRepoImpl, session=session, mapper=user_integration_mapper
    )
    oauth_token_repo = providers.Factory(
        OauthTokenRepoImpl, session=session, mapper=confluence_token_mapper
    )
    transcription_model_enable_service = providers.Factory(
        TranscriptionModelEnableService, session=session
    )
    assistant_repo = providers.Factory(
        AssistantRepository,
        session=session,
        factory=assistant_factory,
        completion_model_repo=completion_model_repo2,
    )

    info_blob_chunk_repo = providers.Factory(InfoBlobChunkRepo, session=session)

    step_repo = providers.Factory(StepRepository, session=session)
    user_groups_repo = providers.Factory(UserGroupsRepository, session=session)
    analysis_repo = providers.Factory(AnalysisRepository, session=session)
    session_repo = providers.Factory(SessionRepository, session=session)
    question_repo = providers.Factory(QuestionRepository, session=session)
    file_repo = providers.Factory(FileRepository, session=session)
    crawl_run_repo = providers.Factory(CrawlRunRepository, session=session)

    storage_repo = providers.Factory(
        StorageInfoRepository, user=user, session=session, factory=storage_info_factory
    )
    app_repo = providers.Factory(
        AppRepository,
        session=session,
        factory=app_factory,
        prompt_repo=prompt_repo,
        transcription_model_repo=transcription_model_repo,
    )
    app_run_repo = providers.Factory(
        AppRunRepository, session=session, factory=app_run_factory
    )
    service_repo = providers.Factory(
        ServiceRepository,
        session=session,
        completion_model_repo=completion_model_repo2,
    )
    space_repo = providers.Factory(
        SpaceRepository,
        user=user,
        factory=space_factory,
        session=session,
        app_repo=app_repo,
        assistant_repo=assistant_repo,
        completion_model_repo=completion_model_repo2,
        transcription_model_repo=transcription_model_repo,
        embedding_model_repo=embedding_model_repo2,
        http_auth_encryption=http_auth_encryption_service,
    )
    app_template_repo = providers.Factory(
        AppTemplateRepository, factory=app_template_factory, session=session
    )
    assistant_template_repo = providers.Factory(
        AssistantTemplateRepository, factory=assistant_template_factory, session=session
    )

    module_repo = providers.Factory(ModuleRepository, session=session)

    security_classification_repo = providers.Factory(
        SecurityClassificationRepoImpl,
        session=session,
        user=user,
    )

    # Completion model adapters
    context_builder = providers.Factory(ContextBuilder)
    completion_service = providers.Factory(
        CompletionService,
        context_builder=context_builder,
        tenant=tenant,
        config=config,
        encryption_service=encryption_service,
    )

    # Datastore
    create_embeddings_service = providers.Factory(
        CreateEmbeddingsService,
        tenant=tenant,
        config=config,
        encryption_service=encryption_service,
    )
    datastore = providers.Factory(
        Datastore,
        user=user,
        create_embeddings_service=create_embeddings_service,
        info_blob_chunk_repo=info_blob_chunk_repo,
    )
    text_extractor = providers.Factory(TextExtractor)
    image_extractor = providers.Factory(ImageExtractor)

    # Services
    references_service = providers.Factory(
        ReferencesService,
        info_blobs_repo=info_blob_repo,
        datastore=datastore,
    )
    ai_models_service = providers.Factory(
        AIModelsService,
        user=user,
        embedding_model_repo=embedding_model_repo,
        completion_model_repo=completion_model_repo,
        tenant_repo=tenant_repo,
    )
    completion_model_crud_service = providers.Factory(
        CompletionModelCRUDService,
        user=user,
        completion_model_repo=completion_model_repo2,
        security_classification_repo=security_classification_repo,
    )
    transcription_model_crud_service = providers.Factory(
        TranscriptionModelCRUDService,
        user=user,
        transcription_model_repo=transcription_model_repo,
        security_classification_repo=security_classification_repo,
    )
    embedding_model_crud_service = providers.Factory(
        EmbeddingModelCRUDService,
        user=user,
        embedding_model_repo=embedding_model_repo2,
        security_classification_repo=security_classification_repo,
    )
    completion_model_service = providers.Factory(
        CompletionModelService,
        completion_model_repo=completion_model_repo2,
    )
    completion_model_usage_service = providers.Factory(
        CompletionModelUsageService,
        session=session,
        completion_model_repo=completion_model_repo2,
    )
    completion_model_migration_service = providers.Factory(
        CompletionModelMigrationService,
        session=session,
        completion_model_repo=completion_model_repo2,
        usage_service=completion_model_usage_service,
    )
    completion_model_migration_history_service = providers.Factory(
        CompletionModelMigrationHistoryService,
        session=session,
    )
    transcription_model_service = providers.Factory(
        TranscriptionModelService,
        transcription_model_repo=transcription_model_repo,
    )
    auth_service = providers.Factory(
        AuthService,
        api_key_repo=api_key_repo,
    )
    tenant_service = providers.Factory(
        TenantService,
        repo=tenant_repo,
        completion_model_repo=completion_model_repo,
        embedding_model_repo=embedding_model_repo,
        transcription_model_enable_service=transcription_model_enable_service,
    )
    user_service = providers.Factory(
        UserService,
        user_repo=user_repo,
        auth_service=auth_service,
        settings_repo=settings_repo,
        tenant_repo=tenant_repo,
        predefined_roles_repo=predefined_roles_repo,
        info_blob_repo=info_blob_repo,
    )
    security_classification_service = providers.Factory(
        SecurityClassificationService,
        user=user,
        repo=security_classification_repo,
        tenant_repo=tenant_repo,
    )
    space_service = providers.Factory(
        SpaceService,
        user=user,
        repo=space_repo,
        factory=space_factory,
        user_repo=user_repo,
        embedding_model_crud_service=embedding_model_crud_service,
        completion_model_crud_service=completion_model_crud_service,
        transcription_model_crud_service=transcription_model_crud_service,
        completion_model_service=completion_model_service,
        transcription_model_service=transcription_model_service,
        actor_manager=actor_manager,
        security_classification_service=security_classification_service,
    )
    storage_service = providers.Factory(StorageInfoService, repo=storage_repo)
    job_service = providers.Factory(
        JobService,
        user=user,
        job_repo=job_repo,
    )
    file_size_service = providers.Factory(
        FileSizeService,
    )
    quota_service = providers.Factory(QuotaService, user=user, info_blob_repo=info_blob_repo)
    task_service = providers.Factory(
        TaskService,
        user=user,
        file_size_service=file_size_service,
        job_service=job_service,
        quota_service=quota_service,
    )
    group_service = providers.Factory(
        GroupService,
        user=user,
        repo=group_repo,
        space_repo=space_repo,
        tenant_repo=tenant_repo,
        info_blob_repo=info_blob_repo,
        ai_models_service=ai_models_service,
        space_service=space_service,
        actor_manager=actor_manager,
        task_service=task_service,
    )
<<<<<<< HEAD
    collection_crud_service = providers.Factory(
        CollectionCRUDService,
        user=user,
        space_service=space_service,
        space_repo=space_repo,
        actor_manager=actor_manager,
        group_service=group_service,
    )
    quota_service = providers.Factory(QuotaService, user=user, info_blob_repo=info_blob_repo)
=======

>>>>>>> 2e9b195b
    allowed_origin_service = providers.Factory(
        AllowedOriginService,
        user=user,
        repo=allowed_origin_repo,
    )
    predefined_role_service = providers.Factory(
        PredefinedRolesService, repo=predefined_roles_repo
    )
    role_service = providers.Factory(RolesService, user=user, repo=role_repo)
    settings_service = providers.Factory(
        SettingService,
        user=user,
        repo=settings_repo,
        ai_models_service=ai_models_service,
    )
    crawl_service = providers.Factory(
        CrawlService, repo=crawl_run_repo, task_service=task_service
    )
    crawl_scheduler_service = providers.Factory(
        CrawlSchedulerService, website_sparse_repo=website_sparse_repo
    )
    update_website_size_service = providers.Factory(
        UpdateWebsiteSizeService,
        session=session,
    )
    website_cleaner_service = providers.Factory(
        WebsiteCleanerService,
        session=session,
    )
    website_crud_service = providers.Factory(
        WebsiteCRUDService,
        user=user,
        space_service=space_service,
        space_repo=space_repo,
        crawl_run_repo=crawl_run_repo,
        actor_manager=actor_manager,
        crawl_service=crawl_service,
    )
    info_blob_service = providers.Factory(
        InfoBlobService,
        repo=info_blob_repo,
        space_repo=space_repo,
        user=user,
        quota_service=quota_service,
        update_website_size_service=update_website_size_service,
        group_service=group_service,
        space_service=space_service,
        actor_manager=actor_manager,
    )
    prompt_service = providers.Factory(
        PromptService, user=user, repo=prompt_repo, factory=prompt_factory
    )
    file_protocol = providers.Factory(
        FileProtocol,
        file_size_service=file_size_service,
        text_extractor=text_extractor,
        image_extractor=image_extractor,
    )
    file_service = providers.Factory(
        FileService,
        user=user,
        repo=file_repo,
        protocol=file_protocol,
    )
    assistant_template_service = providers.Factory(
        AssistantTemplateService,
        repo=assistant_template_repo,
        factory=assistant_template_factory,
    )
    session_service = providers.Factory(
        SessionService,
        user=user,
        question_repo=question_repo,
        session_repo=session_repo,
    )
    resource_mover_service = providers.Factory(
        ResourceMoverService,
        space_repo=space_repo,
        space_service=space_service,
        actor_manager=actor_manager,
    )
    assistant_service = providers.Factory(
        AssistantService,
        user=user,
        repo=assistant_repo,
        space_repo=space_repo,
        auth_service=auth_service,
        service_repo=service_repo,
        step_repo=step_repo,
        completion_model_crud_service=completion_model_crud_service,
        space_service=space_service,
        factory=assistant_factory,
        prompt_service=prompt_service,
        file_service=file_service,
        assistant_template_service=assistant_template_service,
        session_service=session_service,
        actor_manager=actor_manager,
        integration_knowledge_repo=integration_knowledge_repo,
        completion_service=completion_service,
        references_service=references_service,
    )
    group_chat_service = providers.Factory(
        GroupChatService,
        user=user,
        space_service=space_service,
        space_repo=space_repo,
        actor_manager=actor_manager,
        assistant_service=assistant_service,
        session_service=session_service,
        completion_service=completion_service,
    )
    app_template_service = providers.Factory(
        AppTemplateService,
        repo=app_template_repo,
        factory=app_template_factory,
    )

    template_service = providers.Factory(
        TemplateService,
        app_service=app_template_service,
        assistant_service=assistant_template_service,
    )

    space_init_service = providers.Factory(
        SpaceInitService,
        user=user,
        space_service=space_service,
        assistant_service=assistant_service,
        space_repo=space_repo,
    )
    user_group_service = providers.Factory(
        UserGroupsService, user=user, repo=user_groups_repo
    )
    admin_service = providers.Factory(
        AdminService,
        user=user,
        user_repo=user_repo,
        tenant_repo=tenant_repo,
        user_service=user_service,
    )
    settings_service = providers.Factory(
        SettingService,
        user=user,
        repo=settings_repo,
        ai_models_service=ai_models_service,
    )
    service_service = providers.Factory(
        ServiceService,
        repo=service_repo,
        space_repo=space_repo,
        question_repo=question_repo,
        group_service=group_service,
        user=user,
        completion_model_crud_service=completion_model_crud_service,
        space_service=space_service,
        actor_manager=actor_manager,
    )
    limit_service = providers.Factory(LimitService)

    integration_service = providers.Factory(
        IntegrationService,
        integration_repo=integration_repo,
    )
    integration_knowledge_service = providers.Factory(
        IntegrationKnowledgeService,
        job_service=job_service,
        user=user,
        oauth_token_repo=oauth_token_repo,
        space_repo=space_repo,
        integration_knowledge_repo=integration_knowledge_repo,
        embedding_model_repo=embedding_model_repo2,
        user_integration_repo=user_integration_repo,
        actor_manager=actor_manager,
    )
    tenant_integration_service = providers.Factory(
        TenantIntegrationService,
        tenant_integration_repo=tenant_integration_repo,
        integration_repo=integration_repo,
        user=user,
    )
    user_integration_service = providers.Factory(
        UserIntegrationService,
        user_integration_repo=user_integration_repo,
        tenant_integration_repo=tenant_integration_repo,
        user=user,
    )
    confluence_auth_service = providers.Factory(ConfluenceAuthService)
    sharepoint_auth_service = providers.Factory(SharepointAuthService)
    oauth2_service = providers.Factory(
        Oauth2Service,
        confluence_auth_service=confluence_auth_service,
        tenant_integration_repo=tenant_integration_repo,
        user_integration_repo=user_integration_repo,
        oauth_token_repo=oauth_token_repo,
        sharepoint_auth_service=sharepoint_auth_service,
    )

    oauth_token_service = providers.Factory(
        OauthTokenService,
        oauth_token_repo=oauth_token_repo,
        confluence_auth_service=confluence_auth_service,
        sharepoint_auth_service=sharepoint_auth_service,
    )
    confluence_content_service = providers.Factory(
        ConfluenceContentService,
        oauth_token_repo=oauth_token_repo,
        job_service=job_service,
        user_integration_repo=user_integration_repo,
        user=user,
        oauth_token_service=oauth_token_service,
        datastore=datastore,
        info_blob_service=info_blob_service,
        integration_knowledge_repo=integration_knowledge_repo,
    )
    sharepoint_content_service = providers.Factory(
        SharePointContentService,
        oauth_token_repo=oauth_token_repo,
        job_service=job_service,
        user_integration_repo=user_integration_repo,
        user=user,
        oauth_token_service=oauth_token_service,
        datastore=datastore,
        info_blob_service=info_blob_service,
        integration_knowledge_repo=integration_knowledge_repo,
        session=session,
    )
    confluence_preview_service = providers.Factory(
        ConfluencePreviewService,
        oauth_token_service=oauth_token_service,
    )
    sharepoint_preview_service = providers.Factory(
        SharePointPreviewService,
        oauth_token_service=oauth_token_service,
    )
    integration_preview_service = providers.Factory(
        IntegrationPreviewService,
        oauth_token_repo=oauth_token_repo,
        user_integration_repo=user_integration_repo,
        confluence_preview_service=confluence_preview_service,
        sharepoint_preview_service=sharepoint_preview_service,
    )
    # Completion
    service_runner = providers.Factory(
        ServiceRunner,
        user=user,
        completion_service=completion_service,
        references_service=references_service,
        question_repo=question_repo,
        file_service=file_service,
    )
    analysis_service = providers.Factory(
        AnalysisService,
        user=user,
        repo=analysis_repo,
        assistant_service=assistant_service,
        session_repo=session_repo,
        question_repo=question_repo,
        space_service=space_service,
        session_service=session_service,
        group_chat_service=group_chat_service,
        completion_service=completion_service,
    )

    conversation_service = providers.Factory(
        ConversationService,
        assistant_service=assistant_service,
        group_chat_service=group_chat_service,
        session_service=session_service,
        completion_service=completion_service,
        space_service=space_service,
    )

    # Token Usage
    token_usage_analyzer = providers.Factory(
        TokenUsageAnalyzer,
        session=session,
    )
    user_token_usage_analyzer = providers.Factory(
        UserTokenUsageAnalyzer,
        session=session,
    )
    token_usage_service = providers.Factory(
        TokenUsageService,
        user=user,
        token_usage_analyzer=token_usage_analyzer,
        user_token_usage_analyzer=user_token_usage_analyzer,
    )

    # Worker
    task_manager = providers.Factory(
        TaskManager,
        user=user,
        session=session,
        job_service=job_service,
    )
    text_processor = providers.Factory(
        TextProcessor,
        user=user,
        extractor=text_extractor,
        datastore=datastore,
        info_blob_service=info_blob_service,
    )
    transcriber = providers.Factory(
        Transcriber,
        file_repo=file_repo,
        tenant=tenant,
        config=config,
        encryption_service=encryption_service,
    )
    crawler = providers.Factory(Crawler)

    # Worker dependent services
    app_service = providers.Factory(
        AppService,
        user=user,
        repo=app_repo,
        space_repo=space_repo,
        factory=app_factory,
        completion_model_crud_service=completion_model_crud_service,
        transcription_model_crud_service=transcription_model_crud_service,
        file_service=file_service,
        prompt_service=prompt_service,
        completion_service=completion_service,
        transcriber=transcriber,
        app_template_service=app_template_service,
        actor_manager=actor_manager,
    )
    app_run_service = providers.Factory(
        AppRunService,
        user=user,
        repo=app_run_repo,
        factory=app_run_factory,
        app_service=app_service,
        file_service=file_service,
        job_service=job_service,
    )

    data_retention_service = providers.Factory(
        DataRetentionService,
        session=session,
    )<|MERGE_RESOLUTION|>--- conflicted
+++ resolved
@@ -665,7 +665,6 @@
         actor_manager=actor_manager,
         task_service=task_service,
     )
-<<<<<<< HEAD
     collection_crud_service = providers.Factory(
         CollectionCRUDService,
         user=user,
@@ -675,9 +674,6 @@
         group_service=group_service,
     )
     quota_service = providers.Factory(QuotaService, user=user, info_blob_repo=info_blob_repo)
-=======
-
->>>>>>> 2e9b195b
     allowed_origin_service = providers.Factory(
         AllowedOriginService,
         user=user,
