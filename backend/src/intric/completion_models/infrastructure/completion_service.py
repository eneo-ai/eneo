from __future__ import annotations

import json
from typing import TYPE_CHECKING, AsyncGenerator, Optional

from intric.ai_models.completion_models.completion_model import (
    Completion,
    CompletionModel,
    CompletionModelResponse,
    ModelKwargs,
    ResponseType,
)
from intric.ai_models.model_enums import ModelFamily
from intric.main.exceptions import APIKeyNotConfiguredException
from intric.completion_models.infrastructure.adapters import (
    AzureOpenAIModelAdapter,
    ClaudeModelAdapter,
    LiteLLMModelAdapter,
    MistralModelAdapter,
    OpenAIModelAdapter,
    OVHCloudModelAdapter,
    VLMMModelAdapter,
)
from intric.completion_models.infrastructure.context_builder import ContextBuilder
from intric.files.file_models import File
from intric.info_blobs.info_blob import InfoBlobChunkInDBWithScore
from intric.main.config import SETTINGS, Settings, get_settings
from intric.main.logging import get_logger
from intric.mcp_servers.infrastructure.proxy import MCPProxySession, MCPProxySessionFactory
from intric.sessions.session import SessionInDB
from intric.settings.credential_resolver import CredentialResolver
from intric.vision_models.infrastructure.flux_ai import FluxAdapter

if TYPE_CHECKING:
    from intric.completion_models.infrastructure.adapters.base_adapter import (
        CompletionModelAdapter,
    )
    from intric.completion_models.infrastructure.web_search import WebSearchResult
    from intric.main.container.container import Container
    from intric.mcp_servers.domain.entities.mcp_server import MCPServer
    from intric.settings.encryption_service import EncryptionService
    from intric.tenants.tenant import TenantInDB

logger = get_logger(__name__)


async def generate_image(prompt: str):
    flux = FluxAdapter()

    return await flux.generate_image(prompt=prompt)


class CompletionService:
    def __init__(
        self,
        context_builder: ContextBuilder,
        tenant: Optional["TenantInDB"] = None,
        config: Optional[Settings] = None,
        encryption_service: Optional["EncryptionService"] = None,
    ):
        self._adapters = {
            ModelFamily.OPEN_AI: OpenAIModelAdapter,
            ModelFamily.VLLM: VLMMModelAdapter,
            ModelFamily.CLAUDE: ClaudeModelAdapter,
            ModelFamily.AZURE: AzureOpenAIModelAdapter,
            ModelFamily.OVHCLOUD: OVHCloudModelAdapter,
            ModelFamily.MISTRAL: MistralModelAdapter,
        }
        self.context_builder = context_builder
        self.tenant = tenant
        self.config = config or SETTINGS
        self.encryption_service = encryption_service
        self._mcp_proxy_factory = MCPProxySessionFactory()

    def _get_adapter(self, model: CompletionModel) -> "CompletionModelAdapter":
        # Create credential resolver with tenant context if tenant is available
        credential_resolver = None
        if self.tenant:
            credential_resolver = CredentialResolver(
                tenant=self.tenant,
                settings=self.config,
                encryption_service=self.encryption_service,
            )

        try:
            # Check for LiteLLM model first
            if model.litellm_model_name:
                return LiteLLMModelAdapter(
                    model, credential_resolver=credential_resolver
                )

            # Fall back to existing family-based selection
            adapter_class = self._adapters.get(model.family.value)
            if not adapter_class:
                raise ValueError(
                    f"No adapter found for modelfamily {model.family.value}"
                )

            # Inject credential_resolver into family-based adapters
            return adapter_class(model, credential_resolver=credential_resolver)

        except ValueError as e:
            error_message = str(e)

            # Check if this is a credential resolution error
            if "No API key configured" in error_message:
                # Extract provider from error message if possible
                # Error format: "No API key configured for provider 'openai'. ..."
                provider = "unknown"
                if "provider '" in error_message:
                    start = error_message.find("provider '") + len("provider '")
                    end = error_message.find("'", start)
                    if end > start:
                        provider = error_message[start:end]

                tenant_name = self.tenant.name if self.tenant else "N/A"

                logger.error(
                    f"API key not configured for provider {provider}",
                    extra={
                        "tenant_id": str(self.tenant.id) if self.tenant else None,
                        "tenant_name": tenant_name,
                        "provider": provider,
                        "model_name": model.name,
                        "model_family": model.family.value,
                    },
                )

                # Raise custom exception with user-friendly message
                # The exception handler will format this as GeneralError with error code
                raise APIKeyNotConfiguredException(
                    f"No API key configured for provider '{provider}'. "
                    f"Please contact your administrator to configure credentials for this provider."
                )

            # Re-raise if it's a different ValueError (e.g., unsupported model family)
            raise

    @staticmethod
    def is_valid_arguments(arguments: str):
        try:
            # Attempt to parse the string
            parsed = json.loads(arguments)
            # Check if the parsed object is a dictionary
            return isinstance(parsed, dict)
        except (json.JSONDecodeError, TypeError):
            # If there is a JSON decode error or TypeError, return False
            return False

    async def _handle_tool_call(self, completion: AsyncGenerator[Completion]):
        name = None
        arguments = ""
        function_called = False

        async for chunk in completion:
<<<<<<< HEAD
            # Pass through MCP tool call events directly
            if chunk.response_type == ResponseType.TOOL_CALL:
                yield chunk
                continue
=======
            # Removed per-token logging to reduce log volume in production
            # logger.debug(chunk)  # This would log 100+ times per response
>>>>>>> e9251316

            if chunk.tool_call:
                if chunk.tool_call.name:
                    name = chunk.tool_call.name

                if chunk.tool_call.arguments:
                    arguments += chunk.tool_call.arguments

                if not name or not arguments or not self.is_valid_arguments(arguments):
                    # Keep collecting the tool call
                    continue
                elif not function_called:
                    call_args = json.loads(arguments)

                    if name == "generate_image":
                        yield Completion(response_type=ResponseType.INTRIC_EVENT)

                        chunk.image_data = await generate_image(**call_args)
                        chunk.response_type = ResponseType.FILES

                        yield chunk

                    function_called = True

            elif chunk.text:
                chunk.response_type = ResponseType.TEXT

                yield chunk

    async def get_response(
        self,
        model: CompletionModel,
        text_input: str,
        model_kwargs: ModelKwargs | None = None,
        files: list[File] = [],
        prompt: str = "",
        prompt_files: list[File] = [],
        transcription_inputs: list[str] = [],
        info_blob_chunks: list[InfoBlobChunkInDBWithScore] = [],
        web_search_results: list["WebSearchResult"] = [],
        session: SessionInDB | None = None,
        stream: bool = False,
        extended_logging: bool = False,
        version: int = 1,
        use_image_generation: bool = False,
        mcp_servers: list["MCPServer"] = [],
    ):
        model_adapter = self._get_adapter(model)

        # Make sure everything fits in the context of the model
        max_tokens = model_adapter.get_token_limit_of_model()

        # Image generation only works on streaming for now
        # And only if feature flag is turned on
        use_image_generation = use_image_generation and stream and get_settings().using_image_generation

        context = self.context_builder.build_context(
            input_str=text_input,
            max_tokens=max_tokens,
            files=files,
            prompt=prompt,
            session=session,
            info_blob_chunks=info_blob_chunks,
            prompt_files=prompt_files,
            transcription_inputs=transcription_inputs,
            version=version,
            use_image_generation=use_image_generation,
            web_search_results=web_search_results,
        )

        if extended_logging:
            logging_details = model_adapter.get_logging_details(
                context=context, model_kwargs=model_kwargs
            )
        else:
            logging_details = None

        # Create MCP proxy session if servers provided
        mcp_proxy: MCPProxySession | None = None
        if mcp_servers:
            mcp_proxy = self._mcp_proxy_factory.create(mcp_servers)
            logger.debug(f"[MCP] Proxy created with {mcp_proxy.get_tool_count()} tools from {len(mcp_servers)} server(s)")

        if not stream:
            try:
                completion = await model_adapter.get_response(
                    context=context,
                    model_kwargs=model_kwargs,
                    mcp_proxy=mcp_proxy,
                )
            finally:
                # Ensure cleanup for non-streaming
                if mcp_proxy:
                    await mcp_proxy.close()
        else:
            # Two-phase streaming pattern:
            # Phase 1: Create stream connection BEFORE returning (can raise exceptions)
            # This happens eagerly, so exceptions propagate before HTTP response starts
            stream_obj = await model_adapter.prepare_streaming(
                context=context,
                model_kwargs=model_kwargs,
                mcp_proxy=mcp_proxy,
            )

            # Phase 2: Create generator that iterates the pre-created stream
            # This generator yields error events for mid-stream failures
            async def streaming_wrapper():
                """
                Generator that iterates pre-created stream.
                The stream was already created and validated, so we're past
                the pre-flight checks. Any errors here are mid-stream failures.
                Proxy cleanup happens after iteration completes.
                """
                try:
                    async for chunk in model_adapter.iterate_stream(
                        stream=stream_obj,
                        context=context,
                        model_kwargs=model_kwargs,
                    ):
                        yield chunk
                finally:
                    # Cleanup proxy after streaming completes
                    if mcp_proxy:
                        await mcp_proxy.close()

            completion = self._handle_tool_call(streaming_wrapper())

        return CompletionModelResponse(
            completion=completion,
            model=model_adapter.model,
            extended_logging=logging_details,
            total_token_count=context.token_count,
        )


class CompletionServiceFactory:
    def __init__(self, container: Container):
        self.container = container<|MERGE_RESOLUTION|>--- conflicted
+++ resolved
@@ -153,15 +153,11 @@
         function_called = False
 
         async for chunk in completion:
-<<<<<<< HEAD
             # Pass through MCP tool call events directly
             if chunk.response_type == ResponseType.TOOL_CALL:
                 yield chunk
                 continue
-=======
-            # Removed per-token logging to reduce log volume in production
-            # logger.debug(chunk)  # This would log 100+ times per response
->>>>>>> e9251316
+
 
             if chunk.tool_call:
                 if chunk.tool_call.name:
