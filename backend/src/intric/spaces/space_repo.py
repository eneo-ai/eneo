from typing import TYPE_CHECKING, Optional
from uuid import UUID

from intric.spaces.utils.space_utils import effective_space_ids
import sqlalchemy as sa
from sqlalchemy.exc import IntegrityError
from sqlalchemy.orm import aliased, selectinload
from sqlalchemy.dialects.postgresql import insert as pg_insert

from intric.ai_models.completion_models.completion_model import CompletionModelSparse
from intric.ai_models.embedding_models.embedding_model import EmbeddingModelSparse
from intric.database.database import AsyncSession
from intric.database.tables.ai_models_table import (
    CompletionModels,
    CompletionModelSettings,
    EmbeddingModels,
    EmbeddingModelSettings,
    TranscriptionModels,
    TranscriptionModelSettings,
)
from intric.database.tables.app_table import Apps, AppsFiles, AppsPrompts
from intric.database.tables.app_template_table import AppTemplates
from intric.database.tables.assistant_table import Assistants, AssistantsFiles
from intric.database.tables.assistant_template_table import AssistantTemplates
from intric.database.tables.collections_table import CollectionsTable
from intric.database.tables.group_chats_table import (
    GroupChatsAssistantsMapping,
    GroupChatsTable,
)
from intric.database.tables.info_blobs_table import InfoBlobs
from intric.database.tables.info_blobs_table import InfoBlobs as InfoBlobsTable
from intric.database.tables.integration_table import IntegrationKnowledge
from intric.database.tables.integration_table import (
    TenantIntegration as TenantIntegrationDBModel,
)
from intric.database.tables.integration_table import (
    UserIntegration as UserIntegrationDBModel,
)
from intric.database.tables.prompts_table import Prompts, PromptsAssistants
from intric.database.tables.security_classifications_table import (
    SecurityClassification as SecurityClassificationDBModel,
)
from intric.database.tables.groups_spaces_table import GroupsSpaces
from intric.database.tables.service_table import Services
from intric.database.tables.sessions_table import Sessions
from intric.database.tables.mcp_server_table import (
    MCPServers as MCPServersTable,
    MCPServerTools as MCPServerToolsTable,
    MCPServerToolSettings as MCPServerToolSettingsTable,
    SpacesMCPServers,
    SpacesMCPServerTools,
)
from intric.database.tables.spaces_table import (
    Spaces,
    SpacesCompletionModels,
    SpacesEmbeddingModels,
    SpacesTranscriptionModels,
    SpacesUsers,
)
from intric.database.tables.websites_table import CrawlRuns as CrawlRunsTable
from intric.database.tables.websites_table import Websites as WebsitesTable
from intric.main.exceptions import NotFoundException, UniqueException
from intric.spaces.api.space_models import SpaceMember
from intric.spaces.space import Space
from intric.spaces.space_factory import SpaceFactory
from intric.database.tables.websites_spaces_table import WebsitesSpaces
from intric.database.tables.integration_knowledge_spaces_table import IntegrationKnowledgesSpaces
from intric.main.logging import get_logger

logger = get_logger(__name__)

if TYPE_CHECKING:
    from intric.apps import AppRepository
    from intric.assistants.assistant import Assistant
    from intric.assistants.assistant_repo import AssistantRepository
    from intric.collections.domain.collection import Collection
    from intric.completion_models.domain.completion_model_repo import (
        CompletionModelRepository,
    )
    from intric.embedding_models.domain.embedding_model_repo import (
        EmbeddingModelRepository,
    )
    from intric.group_chat.domain.entities.group_chat import GroupChat
    from intric.mcp_servers.domain.entities.mcp_server import MCPServer
    from intric.transcription_models.domain.transcription_model_repo import (
        TranscriptionModelRepository,
    )
    from intric.users.user import UserInDB
    from intric.websites.domain.website import Website
    from intric.websites.infrastructure.http_auth_encryption import HttpAuthEncryptionService


class SpaceRepository:
    def __init__(
        self,
        session: AsyncSession,
        user: "UserInDB",
        factory: SpaceFactory,
        app_repo: Optional["AppRepository"],
        assistant_repo: "AssistantRepository",
        completion_model_repo: "CompletionModelRepository",
        transcription_model_repo: "TranscriptionModelRepository",
        embedding_model_repo: "EmbeddingModelRepository",
        http_auth_encryption: "HttpAuthEncryptionService",
    ):
        self.session = session
        self.user = user
        self.factory = factory
        self.app_repo = app_repo
        self.completion_model_repo = completion_model_repo
        self.transcription_model_repo = transcription_model_repo
        self.embedding_model_repo = embedding_model_repo
        self.assistant_repo = assistant_repo
        self.http_auth_encryption = http_auth_encryption

    def _options(self):
        return [
            selectinload(Spaces.members).selectinload(SpacesUsers.user),
            selectinload(Spaces.services).selectinload(Services.user),
            selectinload(Spaces.integration_knowledge_list).selectinload(
                IntegrationKnowledge.embedding_model
            ),
            selectinload(Spaces.integration_knowledge_list)
            .selectinload(IntegrationKnowledge.user_integration)
            .selectinload(UserIntegrationDBModel.tenant_integration)
            .selectinload(TenantIntegrationDBModel.integration),
            selectinload(Spaces.completion_models_mapping),
            selectinload(Spaces.embedding_models_mapping),
            selectinload(Spaces.transcription_models_mapping),
            selectinload(Spaces.mcp_servers_mapping),
            selectinload(Spaces.security_classification),
            selectinload(Spaces.security_classification).selectinload(
                SecurityClassificationDBModel.tenant
            ),
        ]

    async def _get_collections(self, space_ids: list[UUID]):
        c = CollectionsTable
        ib = InfoBlobs
        gs = GroupsSpaces

        ib_count_sq = (
            sa.select(sa.func.count(sa.distinct(ib.id)))
            .where(ib.group_id == c.id)
            .correlate(c)
            .scalar_subquery()
        )

        stmt = (
            sa.select(
                c,
                sa.func.coalesce(ib_count_sq, 0).label("infoblob_count"),
            )
            .where(
                sa.or_(
                    c.space_id.in_(space_ids),
                    sa.exists(
                        sa.select(sa.literal(1))
                        .select_from(gs)
                        .where(gs.collection_id == c.id)
                        .where(gs.space_id.in_(space_ids))
                    ),
                )
            )
            .order_by(c.created_at)
            .options(selectinload(c.embedding_model))
        )

        res = await self.session.execute(stmt)
        return res.all()



    async def _get_completion_models(self, space_in_db: Spaces):
        space_id = space_in_db.id
        tenant_id = space_in_db.tenant_id

        cm = aliased(CompletionModels)
        cms = aliased(CompletionModelSettings)
        scm = aliased(SpacesCompletionModels)

        stmt = (
            sa.select(cm, cms)
            .join(scm, scm.completion_model_id == cm.id)
            .outerjoin(
                cms,
                sa.and_(
                    cms.completion_model_id == cm.id,
                    cms.tenant_id == tenant_id,
                ),
            )
            .filter(scm.space_id == space_id)
            .order_by(cm.org, cm.created_at, cm.nickname)
        )

        res = await self.session.execute(stmt)
        return res.all()

    async def _get_embedding_models(self, space_in_db: Spaces):
        space_id = space_in_db.id
        tenant_id = space_in_db.tenant_id

        em = aliased(EmbeddingModels)
        ems = aliased(EmbeddingModelSettings)
        sem = aliased(SpacesEmbeddingModels)

        stmt = (
            sa.select(em, ems.is_org_enabled)
            .join(sem, sem.embedding_model_id == em.id)
            .outerjoin(
                ems,
                sa.and_(
                    ems.embedding_model_id == em.id,
                    ems.tenant_id == tenant_id,
                ),
            )
            .filter(sem.space_id == space_id)
        )

        res = await self.session.execute(stmt)
        return res.all()

    async def _get_transcription_models(self, space_in_db: Spaces):
        space_id = space_in_db.id
        tenant_id = space_in_db.tenant_id

        tm = aliased(TranscriptionModels)
        tms = aliased(TranscriptionModelSettings)
        stm = aliased(SpacesTranscriptionModels)

        stmt = (
            sa.select(tm, tms)
            .join(stm, stm.transcription_model_id == tm.id)
            .outerjoin(
                tms,
                sa.and_(
                    tms.transcription_model_id == tm.id,
                    tms.tenant_id == tenant_id,
                ),
            )
            .filter(stm.space_id == space_id)
        )

        res = await self.session.execute(stmt)
        return res.all()

    async def _set_embedding_models(
        self, space_in_db: Spaces, embedding_models: list[EmbeddingModelSparse]
    ):
        # Delete all
        stmt = sa.delete(SpacesEmbeddingModels).where(
            SpacesEmbeddingModels.space_id == space_in_db.id
        )
        await self.session.execute(stmt)

        if embedding_models:
            stmt = sa.insert(SpacesEmbeddingModels).values(
                [
                    dict(embedding_model_id=embedding_model.id, space_id=space_in_db.id)
                    for embedding_model in embedding_models
                ]
            )
            await self.session.execute(stmt)

    async def _set_completion_models(
        self, space_in_db: Spaces, completion_models: list[CompletionModelSparse]
    ):
        # Delete all
        stmt = sa.delete(SpacesCompletionModels).where(
            SpacesCompletionModels.space_id == space_in_db.id
        )
        await self.session.execute(stmt)

        if completion_models:
            stmt = sa.insert(SpacesCompletionModels).values(
                [
                    dict(completion_model_id=completion_model.id, space_id=space_in_db.id)
                    for completion_model in completion_models
                ]
            )
            await self.session.execute(stmt)

    async def _set_transcription_models(
        self, space_in_db: Spaces, transcription_models: list[TranscriptionModels]
    ):
        # Delete all
        stmt = sa.delete(SpacesTranscriptionModels).where(
            SpacesTranscriptionModels.space_id == space_in_db.id
        )
        await self.session.execute(stmt)

        if transcription_models:
            stmt = sa.insert(SpacesTranscriptionModels).values(
                [
                    dict(transcription_model_id=model.id, space_id=space_in_db.id)
                    for model in transcription_models
                ]
            )
            await self.session.execute(stmt)

    async def _set_mcp_servers(
        self, space_in_db: Spaces, mcp_servers: list["MCPServer"]
    ):
        # Delete all
        stmt = sa.delete(SpacesMCPServers).where(
            SpacesMCPServers.space_id == space_in_db.id
        )
        await self.session.execute(stmt)

        if mcp_servers:
            stmt = sa.insert(SpacesMCPServers).values(
                [
                    dict(mcp_server_id=server.id, space_id=space_in_db.id)
                    for server in mcp_servers
                ]
            )
            await self.session.execute(stmt)

    async def _set_mcp_tools(
        self, space_in_db: Spaces, tool_settings: list[tuple[UUID, bool]]
    ):
        """Set space-level tool enablement settings.

        Args:
            space_in_db: The space database object
            tool_settings: List of (tool_id, is_enabled) tuples
        """
        # Delete all existing settings
        stmt = sa.delete(SpacesMCPServerTools).where(
            SpacesMCPServerTools.space_id == space_in_db.id
        )
        await self.session.execute(stmt)

        if tool_settings:
            stmt = sa.insert(SpacesMCPServerTools).values(
                [
                    dict(
                        space_id=space_in_db.id,
                        mcp_server_tool_id=tool_id,
                        is_enabled=is_enabled
                    )
                    for tool_id, is_enabled in tool_settings
                ]
            )
            await self.session.execute(stmt)

    async def _set_members(self, space_in_db: Spaces, members: dict[UUID, SpaceMember]):
        # Delete all
        stmt = sa.delete(SpacesUsers).where(SpacesUsers.space_id == space_in_db.id)
        await self.session.execute(stmt)

        # Add members
        if members:
            spaces_users = [
                dict(
                    space_id=space_in_db.id,
                    user_id=member.id,
                    role=member.role.value,
                )
                for member in members.values()
            ]

            stmt = sa.insert(SpacesUsers).values(spaces_users)
            await self.session.execute(stmt)

        # This allows the newly added members to be reflected in the space
        await self.session.refresh(space_in_db)

    async def _set_assistants(self, space_in_db: Spaces, assistants: list["Assistant"]):
        new_assistants = [assistant for assistant in assistants if assistant.is_new]
        existing_assistants = [assistant for assistant in assistants if not assistant.is_new]

        for assistant in new_assistants:
            assistant.space_id = space_in_db.id
            await self.assistant_repo.add(assistant)

        for assistant in existing_assistants:
            assistant.space_id = space_in_db.id
            await self.assistant_repo.update(assistant)

        # Delete all assistants that are not in the list
        # Don't delete the default assistant
        stmt = (
            sa.delete(Assistants)
            .where(Assistants.space_id == space_in_db.id)
            .where(Assistants.id.notin_([assistant.id for assistant in assistants]))
            .where(Assistants.is_default == False)  # noqa
        )
        await self.session.execute(stmt)

    async def _set_default_assistant(self, space_in_db: Spaces, assistant: Optional["Assistant"]):
        if assistant is None:
            return

        # Unset all others
        stmt = (
            sa.update(Assistants)
            .values(is_default=False)
            .where(Assistants.space_id == space_in_db.id)
            .where(Assistants.id != assistant.id)
        )
        await self.session.execute(stmt)

        # Set the default to default
        stmt = sa.update(Assistants).values(is_default=True).where(Assistants.id == assistant.id)
        await self.session.execute(stmt)

    async def _set_group_chats(self, space_in_db: Spaces, group_chats: list["GroupChat"]):
        new_group_chats = [group_chat for group_chat in group_chats if group_chat.is_new]
        existing_group_chats = [group_chat for group_chat in group_chats if not group_chat.is_new]

        if new_group_chats:
            stmt = sa.insert(GroupChatsTable).values(
                [
                    dict(
                        id=group_chat.id,
                        name=group_chat.name,
                        space_id=space_in_db.id,
                        user_id=group_chat.user_id,
                        type="group-chat",
                        allow_mentions=group_chat.allow_mentions,
                        show_response_label=group_chat.show_response_label,
                        published=group_chat.published,
                        insight_enabled=group_chat.insight_enabled,
                    )
                    for group_chat in new_group_chats
                ]
            )
            await self.session.execute(stmt)

        for group_chat in existing_group_chats:
            stmt = (
                sa.update(GroupChatsTable)
                .values(
                    name=group_chat.name,
                    space_id=space_in_db.id,
                    allow_mentions=group_chat.allow_mentions,
                    show_response_label=group_chat.show_response_label,
                    published=group_chat.published,
                    insight_enabled=group_chat.insight_enabled,
                    metadata_json=group_chat.metadata_json,
                )
                .where(GroupChatsTable.id == group_chat.id)
            )

            await self.session.execute(stmt)

            # Delete all group chat assistants
            stmt = sa.delete(GroupChatsAssistantsMapping).where(
                GroupChatsAssistantsMapping.group_chat_id == group_chat.id
            )
            await self.session.execute(stmt)

            # Add new group chat assistants
            if group_chat.assistants:
                stmt = sa.insert(GroupChatsAssistantsMapping).values(
                    [
                        dict(
                            group_chat_id=group_chat.id,
                            assistant_id=group_chat_assistant.assistant.id,
                            user_description=group_chat_assistant.user_description,
                        )
                        for group_chat_assistant in group_chat.assistants
                    ]
                )
                await self.session.execute(stmt)

        # Delete all group chats that are not in the list
        stmt = (
            sa.delete(GroupChatsTable)
            .where(GroupChatsTable.space_id == space_in_db.id)
            .where(GroupChatsTable.id.notin_([group_chat.id for group_chat in group_chats]))
        )
        await self.session.execute(stmt)

    async def _set_collections(self, space_in_db: Spaces, collections: list["Collection"]):
        def _set_size_subquery(collection: "Collection"):
            return (
                sa.select(sa.func.coalesce(sa.func.sum(InfoBlobsTable.size), 0))
                .where(InfoBlobsTable.group_id == collection.id)
                .scalar_subquery()
            )

        # Skapa nya collections (owner_space sätts EN gång vid skapande)
        new_collections = [c for c in collections if c.is_new]
        if new_collections:
            stmt = sa.insert(CollectionsTable).values(
                [
                    dict(
                        id=c.id,
                        name=c.name,
                        size=_set_size_subquery(c),
                        tenant_id=c.tenant_id,
                        user_id=c.user_id,
                        embedding_model_id=c.embedding_model.id,
                        space_id=c.space_id,  # Space_id blir som owner_space_id
                    )
                    for c in new_collections
                ]
            )
            await self.session.execute(stmt)

        # Uppdatera metadata på befintliga förutom space_id (Ägarbyte görs via annan metod)
        existing = [c for c in collections if not c.is_new]
        for c in existing:
            stmt = (
                sa.update(CollectionsTable)
                .values(
                    name=c.name,
                    size=_set_size_subquery(c),
                    embedding_model_id=c.embedding_model.id,
                )
                .where(CollectionsTable.id == c.id)
            )
            await self.session.execute(stmt)

        res = await self.session.execute(
            sa.select(GroupsSpaces.collection_id).where(GroupsSpaces.space_id == space_in_db.id)
        )
        current_ids = {row[0] for row in res.all()}

        desired_ids = {c.id for c in collections}

        to_add = desired_ids - current_ids
        to_remove = current_ids - desired_ids

        if to_add:
            ins = pg_insert(GroupsSpaces).values(
                [dict(collection_id=cid, space_id=space_in_db.id) for cid in to_add]
            )
            ins = ins.on_conflict_do_nothing(
                index_elements=[GroupsSpaces.collection_id, GroupsSpaces.space_id]
            )
            await self.session.execute(ins)

        if to_remove:
            await self.session.execute(
                sa.delete(GroupsSpaces).where(
                    sa.and_(
                        GroupsSpaces.space_id == space_in_db.id,
                        GroupsSpaces.collection_id.in_(to_remove),
                    )
                )
            )
            
    async def _set_websites(self, space_in_db: Spaces, websites: list["Website"]):
        """Persist websites with encrypted auth credentials.

        Why: Repository is the encryption boundary. Domain entities have plaintext
        credentials, but database gets encrypted values.
        """
        def _set_size_subquery(website: "Website"):
            return (
                sa.select(sa.func.coalesce(sa.func.sum(InfoBlobsTable.size), 0))
                .where(InfoBlobsTable.website_id == website.id)
                .scalar_subquery()
            )

        def _prepare_auth_fields(website: "Website") -> dict:
            """Encrypt HTTP auth credentials if present."""
            if website.http_auth:
                username, encrypted_password, auth_domain = \
                    self.http_auth_encryption.encrypt_credentials(website.http_auth)
                return {
                    'http_auth_username': username,
                    'encrypted_auth_password': encrypted_password,
                    'http_auth_domain': auth_domain,
                }
            else:
                return {
                    'http_auth_username': None,
                    'encrypted_auth_password': None,
                    'http_auth_domain': None,
                }

        new_websites = [website for website in websites if website.is_new]
        existing_websites = [website for website in websites if not website.is_new]

        if new_websites:
            values = []
            for website in new_websites:
                auth_fields = _prepare_auth_fields(website)
                values.append(dict(
                    id=website.id,
                    name=website.name,
                    url=website.url,
                    download_files=website.download_files,
                    crawl_type=website.crawl_type,
                    update_interval=website.update_interval,
                    size=_set_size_subquery(website),
                    tenant_id=website.tenant_id,
                    user_id=website.user_id,
                    embedding_model_id=website.embedding_model.id,
                    space_id=space_in_db.id,
                    **auth_fields,
                ))
            stmt = sa.insert(WebsitesTable).values(values)
            await self.session.execute(stmt)

        for website in existing_websites:
            auth_fields = _prepare_auth_fields(website)
            stmt = (
                sa.update(WebsitesTable)
                .values(
                    name=website.name,
                    url=website.url,
                    download_files=website.download_files,
                    crawl_type=website.crawl_type,
                    update_interval=website.update_interval,
                    size=_set_size_subquery(website),
                    embedding_model_id=website.embedding_model.id,
                    **auth_fields,
                )
                .where(WebsitesTable.id == website.id)
            )
            await self.session.execute(stmt)

        res = await self.session.execute(
            sa.select(WebsitesSpaces.website_id).where(WebsitesSpaces.space_id == space_in_db.id)
        )
        current_ids = {row[0] for row in res.all()}
        desired_ids = {w.id for w in websites}

<<<<<<< HEAD
    async def _load_assistant_mcp_server_tools_with_overrides(
        self, space_id: UUID, assistant_id: UUID, mcp_servers: list
    ) -> list:
        """Load tools for assistant's MCP servers and apply space + assistant-level overrides.

        Hierarchy:
        1. Tool default (is_enabled_by_default)
        2. Tenant override (mcp_server_tool_settings.is_enabled) - if exists
        3. Space override (spaces_mcp_server_tools.is_enabled) - if exists
        4. Assistant override (assistant_mcp_server_tools.is_enabled) - if exists

        Rules:
        - If tenant disables a tool, it won't appear at all (filtered out)
        - If space disables a tool, it won't appear in assistant (filtered out)
        - Assistant can only override tools that are space-enabled
        """
        from intric.database.tables.assistant_table import AssistantMCPServerTools

        if not mcp_servers:
            return mcp_servers

        mcp_server_ids = [server.id for server in mcp_servers]

        # Load all tools for these servers
        tools_query = (
            sa.select(MCPServerToolsTable)
            .where(MCPServerToolsTable.mcp_server_id.in_(mcp_server_ids))
            .order_by(MCPServerToolsTable.name)
        )
        tools_result = await self.session.execute(tools_query)
        tools_db = tools_result.scalars().all()

        # Load tenant-level tool settings
        tenant_tool_settings_query = (
            sa.select(MCPServerToolSettingsTable)
            .where(MCPServerToolSettingsTable.tenant_id == self.user.tenant_id)
        )
        tenant_settings_result = await self.session.execute(tenant_tool_settings_query)
        tenant_settings_db = tenant_settings_result.scalars().all()

        # Create map: tool_id -> is_enabled (tenant level)
        tenant_tool_settings = {
            setting.mcp_server_tool_id: setting.is_enabled for setting in tenant_settings_db
        }

        # Load space-level tool overrides
        space_overrides_query = (
            sa.select(SpacesMCPServerTools).where(SpacesMCPServerTools.space_id == space_id)
        )
        space_overrides_result = await self.session.execute(space_overrides_query)
        space_overrides_db = space_overrides_result.scalars().all()

        # Create map: tool_id -> is_enabled (space level)
        space_tool_overrides = {
            override.mcp_server_tool_id: override.is_enabled for override in space_overrides_db
        }

        # Load assistant-level tool overrides
        assistant_overrides_query = (
            sa.select(AssistantMCPServerTools).where(
                AssistantMCPServerTools.assistant_id == assistant_id
            )
        )
        assistant_overrides_result = await self.session.execute(assistant_overrides_query)
        assistant_overrides_db = assistant_overrides_result.scalars().all()

        # Create map: tool_id -> is_enabled (assistant level)
        assistant_tool_overrides = {
            override.mcp_server_tool_id: override.is_enabled
            for override in assistant_overrides_db
        }

        # Group tools by server
        from collections import defaultdict

        from intric.mcp_servers.domain.entities.mcp_server import MCPServerTool

        tools_by_server = defaultdict(list)
        for tool_db in tools_db:
            # Determine effective is_enabled status
            # Priority: assistant override > space override > tenant override > tool default
            tenant_enabled = tenant_tool_settings.get(tool_db.id, tool_db.is_enabled_by_default)

            # If tenant disabled this tool, skip it entirely (don't show in space/assistant)
            if tool_db.id in tenant_tool_settings and not tenant_tool_settings[tool_db.id]:
                continue

            # Apply space override if exists, otherwise use tenant/default
            if tool_db.id in space_tool_overrides:
                space_enabled = space_tool_overrides[tool_db.id]
            else:
                space_enabled = tenant_enabled

            # If space disabled this tool, skip it (don't show in assistant)
            if not space_enabled:
                continue

            # Apply assistant override if exists, otherwise use space/tenant/default
            if tool_db.id in assistant_tool_overrides:
                is_enabled = assistant_tool_overrides[tool_db.id]
            else:
                is_enabled = space_enabled

            tool = MCPServerTool(
                id=tool_db.id,
                mcp_server_id=tool_db.mcp_server_id,
                name=tool_db.name,
                description=tool_db.description,
                input_schema=tool_db.input_schema,
                is_enabled_by_default=is_enabled,  # Effective status after all overrides
                created_at=tool_db.created_at,
                updated_at=tool_db.updated_at,
            )
            tools_by_server[tool_db.mcp_server_id].append(tool)

        # Attach tools to servers
        for server in mcp_servers:
            server.tools = tools_by_server.get(server.id, [])

        return mcp_servers

=======
        to_add    = desired_ids - current_ids
        to_remove = current_ids - desired_ids

        if to_add:
            ins = pg_insert(WebsitesSpaces).values(
                [dict(website_id=wid, space_id=space_in_db.id) for wid in to_add]
            ).on_conflict_do_nothing(
                index_elements=[WebsitesSpaces.website_id, WebsitesSpaces.space_id]
            )
            await self.session.execute(ins)

        if to_remove:
            await self.session.execute(
                sa.delete(WebsitesSpaces).where(
                    sa.and_(
                        WebsitesSpaces.space_id == space_in_db.id,
                        WebsitesSpaces.website_id.in_(to_remove),
                    )
                )
            )
            
>>>>>>> e9251316
    async def _get_assistants(self, space_id: UUID):
        stmt = (
            sa.select(Assistants)
            .where(Assistants.space_id == space_id)
            .options(
                selectinload(Assistants.assistant_websites),
                selectinload(Assistants.assistant_groups),
                selectinload(Assistants.assistant_integration_knowledge),
                selectinload(Assistants.attachments).selectinload(AssistantsFiles.file),
<<<<<<< HEAD
                selectinload(Assistants.template),
                selectinload(Assistants.mcp_servers),
=======
                selectinload(Assistants.template).selectinload(AssistantTemplates.completion_model),
>>>>>>> e9251316
            )
            .order_by(Assistants.created_at)
        )
        assistant_records = await self.session.execute(stmt)
        assistants = assistant_records.scalars().all()

        assistant_ids = [assistant.id for assistant in assistants]
        stmt = (
            sa.select(Prompts, PromptsAssistants.assistant_id)
            .join(PromptsAssistants)
            .where(PromptsAssistants.prompt_id == Prompts.id)
            .where(PromptsAssistants.assistant_id.in_(assistant_ids))
            .where(PromptsAssistants.is_selected)
            .options(selectinload(Prompts.user))
        )
        prompt_records = await self.session.execute(stmt)
        prompts = prompt_records.all()

        for assistant in assistants:
            assistant.prompt = next(
                (prompt for prompt, assistant_id in prompts if assistant_id == assistant.id),
                None,
            )

        # For each assistant, load MCP servers with tools and apply space+assistant overrides
        for assistant in assistants:
            if assistant.mcp_servers:
                from intric.mcp_servers.infrastructure.mappers.mcp_server_mapper import (
                    MCPServerMapper,
                )

                # Map to domain entities first
                mcp_servers = MCPServerMapper.to_entities(assistant.mcp_servers)

                # Apply space + assistant level overrides using same logic as space MCP loading
                mcp_servers = await self._load_assistant_mcp_server_tools_with_overrides(
                    space_id=space_id, assistant_id=assistant.id, mcp_servers=mcp_servers
                )

                # Store the filtered entities back on the assistant for the factory
                assistant._mcp_server_entities = mcp_servers

        return assistants

    async def _get_services(self, space_id: UUID):
        # Fetch all services for the space
        stmt = (
            sa.select(Services)
            .where(Services.space_id == space_id)
            .options(
                selectinload(Services.service_groups),
                selectinload(Services.user),
                selectinload(Services.completion_model),
            )
        )

        service_records = await self.session.execute(stmt)
        services_db = service_records.scalars().all()

        return services_db

    async def _get_group_chats(self, space_id: UUID):
        # Fetch all group chats for the space
        stmt = (
            sa.select(GroupChatsTable)
            .where(GroupChatsTable.space_id == space_id)
            .options(selectinload(GroupChatsTable.group_chat_assistants))
        )

        group_chat_records = await self.session.execute(stmt)
        group_chats_db = group_chat_records.scalars().all()

        return group_chats_db

    def _decrypt_website_auth(self, website_record: WebsitesTable) -> Optional:
        """Decrypt HTTP auth credentials from database record.

        Why: Repository is the encryption boundary - domain gets clean objects.

        Returns:
            HttpAuthCredentials if auth present and decryption succeeds, None otherwise.
        """

        if not (website_record.http_auth_username and
                website_record.encrypted_auth_password and
                website_record.http_auth_domain):
            return None

        try:
            return self.http_auth_encryption.decrypt_credentials(
                username=website_record.http_auth_username,
                encrypted_password=website_record.encrypted_auth_password,
                auth_domain=website_record.http_auth_domain
            )
        except ValueError as e:
            # Log decryption failure but don't fail entire website load
            logger.error(
                f"Failed to decrypt auth for website {website_record.id}: {str(e)}. "
                "Website will be loaded without auth.",
                extra={
                    "website_id": str(website_record.id),
                    "tenant_id": str(website_record.tenant_id),
                }
            )
            # Set transient flag for crawl task to detect
            # Why: Enables fail-fast behavior in crawler with clear error message
            website_record._auth_decrypt_failed = True
            return None

    async def _get_websites(self, space_ids: list[UUID] | UUID):
        """Fetch websites and decrypt their auth credentials.

        Why: Repository is the encryption boundary. We decrypt here and attach
        the plaintext credentials as a transient attribute on the record object.
        The factory then extracts this and passes it to Website.to_domain().
        """
        # Handle both single UUID and list of UUIDs for backwards compatibility
        if isinstance(space_ids, UUID):
            space_ids = [space_ids]

        ws = WebsitesTable
        wss = WebsitesSpaces

        stmt = (
            sa.select(ws)
            .where(
                sa.or_(
                    ws.space_id.in_(space_ids),
                    sa.exists(
                        sa.select(sa.literal(1))
                        .select_from(wss)
                        .where(wss.website_id == ws.id)
                        .where(wss.space_id.in_(space_ids))
                    ),
                )
            )
            .options(
                selectinload(ws.latest_crawl).selectinload(CrawlRunsTable.job),
            )
            .order_by(ws.created_at)
        )

        website_records = await self.session.execute(stmt)
        websites_db = list(website_records.scalars())

        # Decrypt auth credentials and attach as transient attribute
        for website_record in websites_db:
            website_record._decrypted_http_auth = self._decrypt_website_auth(website_record)

        return websites_db

    async def _load_mcp_server_tools_with_overrides(
        self, space_id: UUID, mcp_servers: list["MCPServer"]
    ) -> list["MCPServer"]:
        """Load tools for MCP servers and apply tenant + space-level enablement overrides.

        Hierarchy:
        1. Tool default (is_enabled_by_default)
        2. Tenant override (mcp_server_tool_settings.is_enabled) - if exists
        3. Space override (spaces_mcp_server_tools.is_enabled) - if exists

        Rules:
        - If tenant disables a tool, it won't appear in space (filtered out)
        - Space can only override tools that are tenant-enabled
        """
        if not mcp_servers:
            return mcp_servers

        mcp_server_ids = [server.id for server in mcp_servers]

        # Load all tools for these servers
        tools_query = (
            sa.select(MCPServerToolsTable)
            .where(MCPServerToolsTable.mcp_server_id.in_(mcp_server_ids))
            .order_by(MCPServerToolsTable.name)
        )
        tools_result = await self.session.execute(tools_query)
        tools_db = tools_result.scalars().all()

        # Load tenant-level tool settings
        tenant_tool_settings_query = (
            sa.select(MCPServerToolSettingsTable)
            .where(MCPServerToolSettingsTable.tenant_id == self.user.tenant_id)
        )
        tenant_settings_result = await self.session.execute(tenant_tool_settings_query)
        tenant_settings_db = tenant_settings_result.scalars().all()

        # Create map: tool_id -> is_enabled (tenant level)
        tenant_tool_settings = {
            setting.mcp_server_tool_id: setting.is_enabled
            for setting in tenant_settings_db
        }

        # Load space-level tool overrides
        space_overrides_query = (
            sa.select(SpacesMCPServerTools)
            .where(SpacesMCPServerTools.space_id == space_id)
        )
        space_overrides_result = await self.session.execute(space_overrides_query)
        space_overrides_db = space_overrides_result.scalars().all()

        # Create map: tool_id -> is_enabled (space level)
        space_tool_overrides = {
            override.mcp_server_tool_id: override.is_enabled
            for override in space_overrides_db
        }

        # Group tools by server
        from collections import defaultdict
        from intric.mcp_servers.domain.entities.mcp_server import MCPServerTool

        tools_by_server = defaultdict(list)
        for tool_db in tools_db:
            # Determine effective is_enabled status
            # Priority: space override > tenant override > tool default
            tenant_enabled = tenant_tool_settings.get(tool_db.id, tool_db.is_enabled_by_default)

            # If tenant disabled this tool, skip it entirely (don't show in space)
            if tool_db.id in tenant_tool_settings and not tenant_tool_settings[tool_db.id]:
                continue

            # Apply space override if exists, otherwise use tenant/default
            if tool_db.id in space_tool_overrides:
                is_enabled = space_tool_overrides[tool_db.id]
            else:
                is_enabled = tenant_enabled

            tool = MCPServerTool(
                id=tool_db.id,
                mcp_server_id=tool_db.mcp_server_id,
                name=tool_db.name,
                description=tool_db.description,
                input_schema=tool_db.input_schema,
                is_enabled_by_default=is_enabled,  # Effective status after overrides
                created_at=tool_db.created_at,
                updated_at=tool_db.updated_at,
            )
            tools_by_server[tool_db.mcp_server_id].append(tool)

        # Attach tools to servers
        for server in mcp_servers:
            server.tools = tools_by_server.get(server.id, [])

        return mcp_servers

    async def _get_apps(self, space_id: UUID):
        stmt = (
            sa.select(Apps)
            .where(Apps.space_id == space_id)
            .options(
                selectinload(Apps.input_fields),
                selectinload(Apps.attachments).selectinload(AppsFiles.file),
                selectinload(Apps.template).selectinload(AppTemplates.completion_model),
            )
            .order_by(Apps.created_at)
        )
        app_records = await self.session.execute(stmt)
        apps_db = app_records.scalars().all()

        if not apps_db:
            return []

        app_ids = [app.id for app in apps_db]

        # prompt
        stmt = (
            sa.select(Prompts, AppsPrompts.app_id)
            .join(AppsPrompts)
            .where(AppsPrompts.app_id.in_(app_ids))
            .where(AppsPrompts.is_selected)
            .options(selectinload(Prompts.user))
        )
        prompt_records = await self.session.execute(stmt)
        prompts = prompt_records.all()

        for app in apps_db:
            app.prompt = next((prompt for prompt, app_id in prompts if app_id == app.id), None)

        return apps_db

    async def _get_from_query(self, query: sa.Select):
        entry_in_db = await self._get_record_with_options(query)
        if not entry_in_db:
            return

        space_ids = effective_space_ids(entry_in_db) 

        collections = await self._get_collections(space_ids)
        websites = await self._get_websites(space_ids)
        integration_knowledge_union = await self._get_integration_knowledge_union(space_ids)

        completion_models = await self.completion_model_repo.all(with_deprecated=True)
        embedding_models = await self.embedding_model_repo.all(with_deprecated=True)
        transcription_models = await self.transcription_model_repo.all(with_deprecated=True)

        # Get tenant-enabled MCP servers directly
        mcp_servers_query = (
            sa.select(MCPServersTable)
            .where(MCPServersTable.tenant_id == self.user.tenant_id)
            .where(MCPServersTable.is_enabled == True)  # noqa: E712
        )
        mcp_servers_result = await self.session.execute(mcp_servers_query)
        mcp_servers_db = mcp_servers_result.scalars().all()

        # Convert to domain entities
        from intric.mcp_servers.domain.entities.mcp_server import MCPServer
        mcp_servers = [
            MCPServer(
                id=server.id,
                tenant_id=server.tenant_id,
                name=server.name,
                description=server.description,
                http_url=server.http_url,
                http_auth_type=server.http_auth_type,
                http_auth_config_schema=server.http_auth_config_schema,
                is_enabled=server.is_enabled,
                env_vars=server.env_vars,
                tags=server.tags,
                icon_url=server.icon_url,
                documentation_url=server.documentation_url,
                created_at=server.created_at,
                updated_at=server.updated_at,
            )
            for server in mcp_servers_db
        ]

        # Load tools for MCP servers with space-level overrides
        if mcp_servers:
            mcp_servers = await self._load_mcp_server_tools_with_overrides(
                entry_in_db.id, mcp_servers
            )

        assistants = await self._get_assistants(space_id=entry_in_db.id)
        apps = await self._get_apps(space_id=entry_in_db.id)
        group_chats = await self._get_group_chats(space_id=entry_in_db.id)
        services = await self._get_services(space_id=entry_in_db.id)

        return self.factory.create_space_from_db(
<<<<<<< HEAD
            entry_in_db,
            user=self.user,
            collections_in_db=collections,
            websites_in_db=websites,
            completion_models=completion_models,
            embedding_models=embedding_models,
            transcription_models=transcription_models,
            mcp_servers=mcp_servers,
            assistants_in_db=assistants,
            group_chats_in_db=group_chats,
            apps_in_db=apps,
            services_in_db=services,
            security_classification=entry_in_db.security_classification,
        )

=======
        entry_in_db,
        user=self.user,
        collections_in_db=collections,
        websites_in_db=websites,
        completion_models=completion_models,
        embedding_models=embedding_models,
        transcription_models=transcription_models,
        assistants_in_db=assistants,
        group_chats_in_db=group_chats,
        apps_in_db=apps,
        services_in_db=services,
        integration_knowledge_in_db=integration_knowledge_union, 
    )
>>>>>>> e9251316
    async def _get_record_with_options(self, query):
        for option in self._options():
            query = query.options(option)

        return await self.session.scalar(query)

    async def _get_records_with_options(self, query):
        for option in self._options():
            query = query.options(option)

        return await self.session.scalars(query)

    async def add(self, space: Space) -> Space:
        query = (
            sa.insert(Spaces)
            .values(
                name=space.name,
                description=space.description,
                tenant_id=space.tenant_id,
                user_id=space.user_id,
                tenant_space_id=space.tenant_space_id,
            )
            .returning(Spaces)
        )

        try:
            entry_in_db = await self._get_record_with_options(query)
        except IntegrityError as e:
            raise UniqueException("Users can only have one personal space") from e

        await self._set_completion_models(entry_in_db, space.completion_models)
        await self._set_embedding_models(entry_in_db, space.embedding_models)
        await self._set_transcription_models(entry_in_db, space.transcription_models)
        await self._set_mcp_servers(entry_in_db, space.mcp_servers)
        await self._set_members(entry_in_db, space.members)
        await self._set_default_assistant(entry_in_db, space.default_assistant)
        await self._set_collections(entry_in_db, space.collections)
        await self._set_websites(entry_in_db, space.websites)
        await self._set_group_chats(entry_in_db, space.group_chats)
        return await self.one(id=entry_in_db.id)

    async def one_or_none(self, id: UUID) -> Optional[Space]:
        query = sa.select(Spaces).where(Spaces.id == id)

        return await self._get_from_query(query)

    async def one(self, id: UUID) -> Space:
        space = await self.one_or_none(id=id)

        if space is None:
            raise NotFoundException()

        return space

    async def update(
        self,
        space: Space,
        mcp_tool_settings: list[tuple[UUID, bool]] = None
    ) -> Space:
        query = (
            sa.update(Spaces)
            .values(
                name=space.name,
                description=space.description,
                security_classification_id=(
                    space.security_classification.id
                    if space.security_classification is not None
                    else None
                ),
            )
            .where(Spaces.id == space.id)
            .returning(Spaces)
        )
        entry_in_db = await self._get_record_with_options(query)

        await self._set_completion_models(entry_in_db, space.completion_models)
        await self._set_embedding_models(entry_in_db, space.embedding_models)
        await self._set_transcription_models(entry_in_db, space.transcription_models)
        await self._set_mcp_servers(entry_in_db, space.mcp_servers)
        if mcp_tool_settings is not None:
            await self._set_mcp_tools(entry_in_db, mcp_tool_settings)
        await self._set_members(entry_in_db, space.members)
        await self._set_default_assistant(entry_in_db, space.default_assistant)
        await self._set_collections(entry_in_db, space.collections)
        await self._set_websites(entry_in_db, space.websites)
        await self._set_assistants(
            entry_in_db,
            space.assistants + ([space.default_assistant] if space.default_assistant else []),
        )
        await self._set_group_chats(entry_in_db, space.group_chats)

        return await self.one(id=entry_in_db.id)

    async def delete(self, id: UUID):
        query = sa.delete(Spaces).where(Spaces.id == id)
        await self.session.execute(query)

    async def query(self, **filters):
        raise NotImplementedError()

    async def get_spaces_for_member(
        self, user_id: UUID, include_applications: bool = False
    ) -> list[Space]:
        query = (
            sa.select(Spaces)
            .join(SpacesUsers, Spaces.members)
            .where(SpacesUsers.user_id == user_id)
            .distinct()
            .order_by(Spaces.created_at)
        )

        records = await self._get_records_with_options(query)

        spaces = []
        for record in records:
            if include_applications:
                assistants = await self._get_assistants(space_id=record.id)
                apps = await self._get_apps(space_id=record.id)
            else:
                assistants = []
                apps = []

            spaces.append(
                self.factory.create_space_from_db(
                    record, user=self.user, assistants_in_db=assistants, apps_in_db=apps
                )
            )

        return spaces

    async def get_personal_space(self, user_id: UUID) -> Space:
        query = sa.select(Spaces).where(Spaces.user_id == user_id)

        return await self._get_from_query(query)

    async def get_space_by_assistant(self, assistant_id: UUID) -> Space:
        query = sa.select(Spaces).join(Assistants).where(Assistants.id == assistant_id)

        space = await self._get_from_query(query)

        if space is None:
            raise NotFoundException()

        return space

    async def get_space_by_app(self, app_id: UUID) -> Space:
        query = sa.select(Spaces).join(Apps).where(Apps.id == app_id)

        space = await self._get_from_query(query)

        if space is None:
            raise NotFoundException()

        return space

    async def get_space_by_service(self, service_id: UUID) -> Space:
        query = sa.select(Spaces).join(Services).where(Services.id == service_id)

        space = await self._get_from_query(query)

        if space is None:
            raise NotFoundException()

        return space

    async def get_space_by_group_chat(self, group_chat_id: UUID) -> Space:
        query = sa.select(Spaces).join(GroupChatsTable).where(GroupChatsTable.id == group_chat_id)
        space = await self._get_from_query(query=query)

        if space is None:
            raise NotFoundException()

        return space

    async def get_space_by_collection(self, collection_id: UUID) -> Space:
        query = sa.select(Spaces).join(CollectionsTable).where(CollectionsTable.id == collection_id)

        space = await self._get_from_query(query)

        if space is None:
            raise NotFoundException()

        return space

    async def get_space_by_website(self, website_id: UUID) -> Space:
        query = sa.select(Spaces).join(WebsitesTable).where(WebsitesTable.id == website_id)

        space = await self._get_from_query(query)

        if space is None:
            raise NotFoundException()

        return space

    async def get_space_by_integration_knowledge(self, integration_knowledge_id: UUID) -> Space:
        query = (
            sa.select(Spaces)
            .join(IntegrationKnowledge)
            .where(IntegrationKnowledge.id == integration_knowledge_id)
        )

        space = await self._get_from_query(query)

        if space is None:
            raise NotFoundException()

        return space

    async def get_space_by_session(self, session_id: UUID) -> Space:
        session_stmt = sa.select(Sessions).where(Sessions.id == session_id)
        session = await self.session.scalar(session_stmt)

        if session is None:
            raise NotFoundException(f"Session with ID {session_id} not found")

        # find space through assistant
        if session.assistant_id is not None:
            return await self.get_space_by_assistant(assistant_id=session.assistant_id)

        # find space through group chat
        if session.group_chat_id is not None:
            return await self.get_space_by_group_chat(group_chat_id=session.group_chat_id)

    async def _get_integration_knowledge_union(self, space_ids: list[UUID]):
        """Fetch integration knowledge both directly owned and distributed via org space.

        A space can access integration knowledge in two ways:
        1. Direct ownership: integration_knowledge.space_id = space.id
        2. Distribution: integration_knowledge is in org space and shared via junction table
        """
        ik = IntegrationKnowledge
        iks = IntegrationKnowledgesSpaces

        stmt = (
            sa.select(ik)
            .where(
                sa.or_(
                    ik.space_id.in_(space_ids),  # Direct ownership
                    sa.exists(
                        sa.select(sa.literal(1))
                        .select_from(iks)
                        .where(iks.integration_knowledge_id == ik.id)
                        .where(iks.space_id.in_(space_ids))  # Distributed to this space
                    ),
                )
            )
            .options(
                selectinload(ik.embedding_model),
                selectinload(ik.user_integration)
                    .selectinload(UserIntegrationDBModel.tenant_integration)
                    .selectinload(TenantIntegrationDBModel.integration),
            )
            .order_by(ik.created_at)
        )
        rows = await self.session.execute(stmt)
        return list(rows.scalars().all())
    
    async def get_space_by_name_and_tenant(self, name: str, tenant_id: UUID) -> Space | None:
        q = sa.select(Spaces).where(
            Spaces.name == name,
            Spaces.tenant_id == tenant_id,
            Spaces.user_id.is_(None),
            Spaces.tenant_space_id.is_(None),
        )
        return await self._get_from_query(q)
    
    async def create_org_space_for_tenant(self, name: str, description: str, tenant_id: UUID) -> Space:
        """Create organization space for a tenant. Called when tenant is created."""
        space = self.factory.create_space(
            name=name,
            tenant_id=tenant_id,
            user_id=None,
            tenant_space_id=None,
            description=description,
        )
        # Use repo.add to ensure all relationships are properly set up
        return await self.add(space)

    async def hard_delete_website(self, website_id: UUID, owner_space_id: UUID):
        ws = WebsitesTable
        wss = WebsitesSpaces

        owned = await self.session.scalar(
            sa.select(ws.id).where(
                sa.and_(ws.id == website_id, ws.space_id == owner_space_id)
            )
        )
        if not owned:
            return

        await self.session.execute(sa.delete(wss).where(wss.website_id == website_id))

        await self.session.execute(sa.delete(ws).where(ws.id == website_id))<|MERGE_RESOLUTION|>--- conflicted
+++ resolved
@@ -621,7 +621,27 @@
         current_ids = {row[0] for row in res.all()}
         desired_ids = {w.id for w in websites}
 
-<<<<<<< HEAD
+        to_add    = desired_ids - current_ids
+        to_remove = current_ids - desired_ids
+
+        if to_add:
+            ins = pg_insert(WebsitesSpaces).values(
+                [dict(website_id=wid, space_id=space_in_db.id) for wid in to_add]
+            ).on_conflict_do_nothing(
+                index_elements=[WebsitesSpaces.website_id, WebsitesSpaces.space_id]
+            )
+            await self.session.execute(ins)
+
+        if to_remove:
+            await self.session.execute(
+                sa.delete(WebsitesSpaces).where(
+                    sa.and_(
+                        WebsitesSpaces.space_id == space_in_db.id,
+                        WebsitesSpaces.website_id.in_(to_remove),
+                    )
+                )
+            )
+
     async def _load_assistant_mcp_server_tools_with_overrides(
         self, space_id: UUID, assistant_id: UUID, mcp_servers: list
     ) -> list:
@@ -743,29 +763,6 @@
 
         return mcp_servers
 
-=======
-        to_add    = desired_ids - current_ids
-        to_remove = current_ids - desired_ids
-
-        if to_add:
-            ins = pg_insert(WebsitesSpaces).values(
-                [dict(website_id=wid, space_id=space_in_db.id) for wid in to_add]
-            ).on_conflict_do_nothing(
-                index_elements=[WebsitesSpaces.website_id, WebsitesSpaces.space_id]
-            )
-            await self.session.execute(ins)
-
-        if to_remove:
-            await self.session.execute(
-                sa.delete(WebsitesSpaces).where(
-                    sa.and_(
-                        WebsitesSpaces.space_id == space_in_db.id,
-                        WebsitesSpaces.website_id.in_(to_remove),
-                    )
-                )
-            )
-            
->>>>>>> e9251316
     async def _get_assistants(self, space_id: UUID):
         stmt = (
             sa.select(Assistants)
@@ -775,12 +772,8 @@
                 selectinload(Assistants.assistant_groups),
                 selectinload(Assistants.assistant_integration_knowledge),
                 selectinload(Assistants.attachments).selectinload(AssistantsFiles.file),
-<<<<<<< HEAD
-                selectinload(Assistants.template),
+                selectinload(Assistants.template).selectinload(AssistantTemplates.completion_model),
                 selectinload(Assistants.mcp_servers),
-=======
-                selectinload(Assistants.template).selectinload(AssistantTemplates.completion_model),
->>>>>>> e9251316
             )
             .order_by(Assistants.created_at)
         )
@@ -1119,7 +1112,6 @@
         services = await self._get_services(space_id=entry_in_db.id)
 
         return self.factory.create_space_from_db(
-<<<<<<< HEAD
             entry_in_db,
             user=self.user,
             collections_in_db=collections,
@@ -1132,24 +1124,10 @@
             group_chats_in_db=group_chats,
             apps_in_db=apps,
             services_in_db=services,
+            integration_knowledge_in_db=integration_knowledge_union,
             security_classification=entry_in_db.security_classification,
         )
 
-=======
-        entry_in_db,
-        user=self.user,
-        collections_in_db=collections,
-        websites_in_db=websites,
-        completion_models=completion_models,
-        embedding_models=embedding_models,
-        transcription_models=transcription_models,
-        assistants_in_db=assistants,
-        group_chats_in_db=group_chats,
-        apps_in_db=apps,
-        services_in_db=services,
-        integration_knowledge_in_db=integration_knowledge_union, 
-    )
->>>>>>> e9251316
     async def _get_record_with_options(self, query):
         for option in self._options():
             query = query.options(option)
