from typing import TYPE_CHECKING, Optional
from uuid import UUID

from intric.spaces.utils.space_utils import effective_space_ids
import sqlalchemy as sa
from sqlalchemy.exc import IntegrityError
from sqlalchemy.orm import aliased, selectinload
from sqlalchemy.dialects.postgresql import insert as pg_insert

from intric.ai_models.completion_models.completion_model import CompletionModelSparse
from intric.ai_models.embedding_models.embedding_model import EmbeddingModelSparse
from intric.database.database import AsyncSession
from intric.database.tables.ai_models_table import (
    CompletionModels,
    CompletionModelSettings,
    EmbeddingModels,
    EmbeddingModelSettings,
    TranscriptionModels,
    TranscriptionModelSettings,
)
from intric.database.tables.app_table import Apps, AppsFiles, AppsPrompts
from intric.database.tables.assistant_table import Assistants, AssistantsFiles
from intric.database.tables.collections_table import CollectionsTable
from intric.database.tables.group_chats_table import (
    GroupChatsAssistantsMapping,
    GroupChatsTable,
)
from intric.database.tables.info_blobs_table import InfoBlobs
from intric.database.tables.info_blobs_table import InfoBlobs as InfoBlobsTable
from intric.database.tables.integration_table import IntegrationKnowledge
from intric.database.tables.integration_table import (
    TenantIntegration as TenantIntegrationDBModel,
)
from intric.database.tables.integration_table import (
    UserIntegration as UserIntegrationDBModel,
)
from intric.database.tables.prompts_table import Prompts, PromptsAssistants
from intric.database.tables.security_classifications_table import (
    SecurityClassification as SecurityClassificationDBModel,
)
from intric.database.tables.groups_spaces_table import GroupsSpaces
from intric.database.tables.service_table import Services
from intric.database.tables.sessions_table import Sessions
from intric.database.tables.spaces_table import (
    Spaces,
    SpacesCompletionModels,
    SpacesEmbeddingModels,
    SpacesTranscriptionModels,
    SpacesUsers,
)
from intric.database.tables.websites_table import CrawlRuns as CrawlRunsTable
from intric.database.tables.websites_table import Websites as WebsitesTable
from intric.main.exceptions import NotFoundException, UniqueException
from intric.spaces.api.space_models import SpaceMember
from intric.spaces.space import Space
from intric.spaces.space_factory import SpaceFactory
<<<<<<< HEAD
from intric.database.tables.websites_spaces_table import WebsitesSpaces
=======
from intric.main.logging import get_logger

logger = get_logger(__name__)
>>>>>>> 2e9b195b

if TYPE_CHECKING:
    from intric.apps import AppRepository
    from intric.assistants.assistant import Assistant
    from intric.assistants.assistant_repo import AssistantRepository
    from intric.collections.domain.collection import Collection
    from intric.completion_models.domain.completion_model_repo import (
        CompletionModelRepository,
    )
    from intric.embedding_models.domain.embedding_model_repo import (
        EmbeddingModelRepository,
    )
    from intric.group_chat.domain.entities.group_chat import GroupChat
    from intric.transcription_models.domain.transcription_model_repo import (
        TranscriptionModelRepository,
    )
    from intric.users.user import UserInDB
    from intric.websites.domain.website import Website
    from intric.websites.infrastructure.http_auth_encryption import HttpAuthEncryptionService


class SpaceRepository:
    def __init__(
        self,
        session: AsyncSession,
        user: "UserInDB",
        factory: SpaceFactory,
        app_repo: Optional["AppRepository"],
        assistant_repo: "AssistantRepository",
        completion_model_repo: "CompletionModelRepository",
        transcription_model_repo: "TranscriptionModelRepository",
        embedding_model_repo: "EmbeddingModelRepository",
        http_auth_encryption: "HttpAuthEncryptionService",
    ):
        self.session = session
        self.user = user
        self.factory = factory
        self.app_repo = app_repo
        self.completion_model_repo = completion_model_repo
        self.transcription_model_repo = transcription_model_repo
        self.embedding_model_repo = embedding_model_repo
        self.assistant_repo = assistant_repo
        self.http_auth_encryption = http_auth_encryption

    def _options(self):
        return [
            selectinload(Spaces.members).selectinload(SpacesUsers.user),
            selectinload(Spaces.services).selectinload(Services.user),
            selectinload(Spaces.integration_knowledge_list).selectinload(
                IntegrationKnowledge.embedding_model
            ),
            selectinload(Spaces.integration_knowledge_list)
            .selectinload(IntegrationKnowledge.user_integration)
            .selectinload(UserIntegrationDBModel.tenant_integration)
            .selectinload(TenantIntegrationDBModel.integration),
            selectinload(Spaces.completion_models_mapping),
            selectinload(Spaces.embedding_models_mapping),
            selectinload(Spaces.transcription_models_mapping),
            selectinload(Spaces.security_classification),
            selectinload(Spaces.security_classification).selectinload(
                SecurityClassificationDBModel.tenant
            ),
        ]

    async def _get_collections(self, space_ids: list[UUID]):
        c = CollectionsTable
        ib = InfoBlobs
        gs = GroupsSpaces

        ib_count_sq = (
            sa.select(sa.func.count(sa.distinct(ib.id)))
            .where(ib.group_id == c.id)
            .correlate(c)
            .scalar_subquery()
        )

        stmt = (
            sa.select(
                c,
                sa.func.coalesce(ib_count_sq, 0).label("infoblob_count"),
            )
            .where(
                sa.or_(
                    c.space_id.in_(space_ids),
                    sa.exists(
                        sa.select(sa.literal(1))
                        .select_from(gs)
                        .where(gs.collection_id == c.id)
                        .where(gs.space_id.in_(space_ids))
                    ),
                )
            )
            .order_by(c.created_at)
            .options(selectinload(c.embedding_model))
        )

        res = await self.session.execute(stmt)
        return res.all()



    async def _get_completion_models(self, space_in_db: Spaces):
        space_id = space_in_db.id
        tenant_id = space_in_db.tenant_id

        cm = aliased(CompletionModels)
        cms = aliased(CompletionModelSettings)
        scm = aliased(SpacesCompletionModels)

        stmt = (
            sa.select(cm, cms)
            .join(scm, scm.completion_model_id == cm.id)
            .outerjoin(
                cms,
                sa.and_(
                    cms.completion_model_id == cm.id,
                    cms.tenant_id == tenant_id,
                ),
            )
            .filter(scm.space_id == space_id)
            .order_by(cm.org, cm.created_at, cm.nickname)
        )

        res = await self.session.execute(stmt)
        return res.all()

    async def _get_embedding_models(self, space_in_db: Spaces):
        space_id = space_in_db.id
        tenant_id = space_in_db.tenant_id

        em = aliased(EmbeddingModels)
        ems = aliased(EmbeddingModelSettings)
        sem = aliased(SpacesEmbeddingModels)

        stmt = (
            sa.select(em, ems.is_org_enabled)
            .join(sem, sem.embedding_model_id == em.id)
            .outerjoin(
                ems,
                sa.and_(
                    ems.embedding_model_id == em.id,
                    ems.tenant_id == tenant_id,
                ),
            )
            .filter(sem.space_id == space_id)
        )

        res = await self.session.execute(stmt)
        return res.all()

    async def _get_transcription_models(self, space_in_db: Spaces):
        space_id = space_in_db.id
        tenant_id = space_in_db.tenant_id

        tm = aliased(TranscriptionModels)
        tms = aliased(TranscriptionModelSettings)
        stm = aliased(SpacesTranscriptionModels)

        stmt = (
            sa.select(tm, tms)
            .join(stm, stm.transcription_model_id == tm.id)
            .outerjoin(
                tms,
                sa.and_(
                    tms.transcription_model_id == tm.id,
                    tms.tenant_id == tenant_id,
                ),
            )
            .filter(stm.space_id == space_id)
        )

        res = await self.session.execute(stmt)
        return res.all()

    async def _set_embedding_models(
        self, space_in_db: Spaces, embedding_models: list[EmbeddingModelSparse]
    ):
        # Delete all
        stmt = sa.delete(SpacesEmbeddingModels).where(
            SpacesEmbeddingModels.space_id == space_in_db.id
        )
        await self.session.execute(stmt)

        if embedding_models:
            stmt = sa.insert(SpacesEmbeddingModels).values(
                [
                    dict(embedding_model_id=embedding_model.id, space_id=space_in_db.id)
                    for embedding_model in embedding_models
                ]
            )
            await self.session.execute(stmt)

    async def _set_completion_models(
        self, space_in_db: Spaces, completion_models: list[CompletionModelSparse]
    ):
        # Delete all
        stmt = sa.delete(SpacesCompletionModels).where(
            SpacesCompletionModels.space_id == space_in_db.id
        )
        await self.session.execute(stmt)

        if completion_models:
            stmt = sa.insert(SpacesCompletionModels).values(
                [
                    dict(completion_model_id=completion_model.id, space_id=space_in_db.id)
                    for completion_model in completion_models
                ]
            )
            await self.session.execute(stmt)

    async def _set_transcription_models(
        self, space_in_db: Spaces, transcription_models: list[TranscriptionModels]
    ):
        # Delete all
        stmt = sa.delete(SpacesTranscriptionModels).where(
            SpacesTranscriptionModels.space_id == space_in_db.id
        )
        await self.session.execute(stmt)

        if transcription_models:
            stmt = sa.insert(SpacesTranscriptionModels).values(
                [
                    dict(transcription_model_id=model.id, space_id=space_in_db.id)
                    for model in transcription_models
                ]
            )
            await self.session.execute(stmt)

    async def _set_members(self, space_in_db: Spaces, members: dict[UUID, SpaceMember]):
        # Delete all
        stmt = sa.delete(SpacesUsers).where(SpacesUsers.space_id == space_in_db.id)
        await self.session.execute(stmt)

        # Add members
        if members:
            spaces_users = [
                dict(
                    space_id=space_in_db.id,
                    user_id=member.id,
                    role=member.role.value,
                )
                for member in members.values()
            ]

            stmt = sa.insert(SpacesUsers).values(spaces_users)
            await self.session.execute(stmt)

        # This allows the newly added members to be reflected in the space
        await self.session.refresh(space_in_db)

    async def _set_assistants(self, space_in_db: Spaces, assistants: list["Assistant"]):
        new_assistants = [assistant for assistant in assistants if assistant.is_new]
        existing_assistants = [assistant for assistant in assistants if not assistant.is_new]

        for assistant in new_assistants:
            assistant.space_id = space_in_db.id
            await self.assistant_repo.add(assistant)

        for assistant in existing_assistants:
            assistant.space_id = space_in_db.id
            await self.assistant_repo.update(assistant)

        # Delete all assistants that are not in the list
        # Don't delete the default assistant
        stmt = (
            sa.delete(Assistants)
            .where(Assistants.space_id == space_in_db.id)
            .where(Assistants.id.notin_([assistant.id for assistant in assistants]))
            .where(Assistants.is_default == False)  # noqa
        )
        await self.session.execute(stmt)

    async def _set_default_assistant(self, space_in_db: Spaces, assistant: Optional["Assistant"]):
        if assistant is None:
            return

        # Unset all others
        stmt = (
            sa.update(Assistants)
            .values(is_default=False)
            .where(Assistants.space_id == space_in_db.id)
            .where(Assistants.id != assistant.id)
        )
        await self.session.execute(stmt)

        # Set the default to default
        stmt = sa.update(Assistants).values(is_default=True).where(Assistants.id == assistant.id)
        await self.session.execute(stmt)

    async def _set_group_chats(self, space_in_db: Spaces, group_chats: list["GroupChat"]):
        new_group_chats = [group_chat for group_chat in group_chats if group_chat.is_new]
        existing_group_chats = [group_chat for group_chat in group_chats if not group_chat.is_new]

        if new_group_chats:
            stmt = sa.insert(GroupChatsTable).values(
                [
                    dict(
                        id=group_chat.id,
                        name=group_chat.name,
                        space_id=space_in_db.id,
                        user_id=group_chat.user_id,
                        type="group-chat",
                        allow_mentions=group_chat.allow_mentions,
                        show_response_label=group_chat.show_response_label,
                        published=group_chat.published,
                        insight_enabled=group_chat.insight_enabled,
                    )
                    for group_chat in new_group_chats
                ]
            )
            await self.session.execute(stmt)

        for group_chat in existing_group_chats:
            stmt = (
                sa.update(GroupChatsTable)
                .values(
                    name=group_chat.name,
                    space_id=space_in_db.id,
                    allow_mentions=group_chat.allow_mentions,
                    show_response_label=group_chat.show_response_label,
                    published=group_chat.published,
                    insight_enabled=group_chat.insight_enabled,
                    metadata_json=group_chat.metadata_json,
                )
                .where(GroupChatsTable.id == group_chat.id)
            )

            await self.session.execute(stmt)

            # Delete all group chat assistants
            stmt = sa.delete(GroupChatsAssistantsMapping).where(
                GroupChatsAssistantsMapping.group_chat_id == group_chat.id
            )
            await self.session.execute(stmt)

            # Add new group chat assistants
            if group_chat.assistants:
                stmt = sa.insert(GroupChatsAssistantsMapping).values(
                    [
                        dict(
                            group_chat_id=group_chat.id,
                            assistant_id=group_chat_assistant.assistant.id,
                            user_description=group_chat_assistant.user_description,
                        )
                        for group_chat_assistant in group_chat.assistants
                    ]
                )
                await self.session.execute(stmt)

        # Delete all group chats that are not in the list
        stmt = (
            sa.delete(GroupChatsTable)
            .where(GroupChatsTable.space_id == space_in_db.id)
            .where(GroupChatsTable.id.notin_([group_chat.id for group_chat in group_chats]))
        )
        await self.session.execute(stmt)

    async def _set_collections(self, space_in_db: Spaces, collections: list["Collection"]):
        def _set_size_subquery(collection: "Collection"):
            return (
                sa.select(sa.func.coalesce(sa.func.sum(InfoBlobsTable.size), 0))
                .where(InfoBlobsTable.group_id == collection.id)
                .scalar_subquery()
            )

        # Skapa nya collections (owner_space sätts EN gång vid skapande)
        new_collections = [c for c in collections if c.is_new]
        if new_collections:
            stmt = sa.insert(CollectionsTable).values(
                [
                    dict(
                        id=c.id,
                        name=c.name,
                        size=_set_size_subquery(c),
                        tenant_id=c.tenant_id,
                        user_id=c.user_id,
                        embedding_model_id=c.embedding_model.id,
                        space_id=c.space_id,  # Space_id blir som owner_space_id
                    )
                    for c in new_collections
                ]
            )
            await self.session.execute(stmt)

        # Uppdatera metadata på befintliga förutom space_id (Ägarbyte görs via annan metod)
        existing = [c for c in collections if not c.is_new]
        for c in existing:
            stmt = (
                sa.update(CollectionsTable)
                .values(
                    name=c.name,
                    size=_set_size_subquery(c),
                    embedding_model_id=c.embedding_model.id,
                )
                .where(CollectionsTable.id == c.id)
            )
            await self.session.execute(stmt)

        res = await self.session.execute(
            sa.select(GroupsSpaces.collection_id).where(GroupsSpaces.space_id == space_in_db.id)
        )
        current_ids = {row[0] for row in res.all()}

        desired_ids = {c.id for c in collections}

        to_add = desired_ids - current_ids
        to_remove = current_ids - desired_ids

        if to_add:
            ins = pg_insert(GroupsSpaces).values(
                [dict(collection_id=cid, space_id=space_in_db.id) for cid in to_add]
            )
            ins = ins.on_conflict_do_nothing(
                index_elements=[GroupsSpaces.collection_id, GroupsSpaces.space_id]
            )
            await self.session.execute(ins)

        if to_remove:
            await self.session.execute(
                sa.delete(GroupsSpaces).where(
                    sa.and_(
                        GroupsSpaces.space_id == space_in_db.id,
                        GroupsSpaces.collection_id.in_(to_remove),
                    )
                )
            )
            
    async def _set_websites(self, space_in_db: Spaces, websites: list["Website"]):
        """Persist websites with encrypted auth credentials.

        Why: Repository is the encryption boundary. Domain entities have plaintext
        credentials, but database gets encrypted values.
        """
        def _set_size_subquery(website: "Website"):
            return (
                sa.select(sa.func.coalesce(sa.func.sum(InfoBlobsTable.size), 0))
                .where(InfoBlobsTable.website_id == website.id)
                .scalar_subquery()
            )

<<<<<<< HEAD
        new_websites = [w for w in websites if w.is_new]
        existing     = [w for w in websites if not w.is_new]

        if new_websites:
            stmt = sa.insert(WebsitesTable).values([
                dict(
                    id=w.id,
                    name=w.name,
                    url=w.url,
                    download_files=w.download_files,
                    crawl_type=w.crawl_type,
                    update_interval=w.update_interval,
                    size=_set_size_subquery(w),
                    tenant_id=w.tenant_id,
                    user_id=w.user_id,
                    embedding_model_id=w.embedding_model.id,
                    space_id=w.space_id, 
                )
                for w in new_websites
            ])
            await self.session.execute(stmt)

        for w in existing:
            stmt = (
                sa.update(WebsitesTable)
                .values(
                    name=w.name,
                    url=w.url,
                    download_files=w.download_files,
                    crawl_type=w.crawl_type,
                    update_interval=w.update_interval,
                    size=_set_size_subquery(w),
                    embedding_model_id=w.embedding_model.id,
=======
            return stmt

        def _prepare_auth_fields(website: "Website") -> dict:
            """Encrypt HTTP auth credentials if present."""
            if website.http_auth:
                username, encrypted_password, auth_domain = \
                    self.http_auth_encryption.encrypt_credentials(website.http_auth)
                return {
                    'http_auth_username': username,
                    'encrypted_auth_password': encrypted_password,
                    'http_auth_domain': auth_domain,
                }
            else:
                return {
                    'http_auth_username': None,
                    'encrypted_auth_password': None,
                    'http_auth_domain': None,
                }

        new_websites = [website for website in websites if website.is_new]
        existing_websites = [website for website in websites if not website.is_new]

        if new_websites:
            values = []
            for website in new_websites:
                auth_fields = _prepare_auth_fields(website)
                values.append(dict(
                    id=website.id,
                    name=website.name,
                    url=website.url,
                    download_files=website.download_files,
                    crawl_type=website.crawl_type,
                    update_interval=website.update_interval,
                    size=_set_size_subquery(website),
                    tenant_id=website.tenant_id,
                    user_id=website.user_id,
                    embedding_model_id=website.embedding_model.id,
                    space_id=space_in_db.id,
                    **auth_fields,
                ))
            stmt = sa.insert(WebsitesTable).values(values)
            await self.session.execute(stmt)

        for website in existing_websites:
            auth_fields = _prepare_auth_fields(website)
            stmt = (
                sa.update(WebsitesTable)
                .values(
                    name=website.name,
                    url=website.url,
                    download_files=website.download_files,
                    crawl_type=website.crawl_type,
                    update_interval=website.update_interval,
                    size=_set_size_subquery(website),
                    embedding_model_id=website.embedding_model.id,
                    space_id=space_in_db.id,
                    **auth_fields,
>>>>>>> 2e9b195b
                )
                .where(WebsitesTable.id == w.id)
            )
            await self.session.execute(stmt)

        res = await self.session.execute(
            sa.select(WebsitesSpaces.website_id).where(WebsitesSpaces.space_id == space_in_db.id)
        )
        current_ids = {row[0] for row in res.all()}
        desired_ids = {w.id for w in websites}

        to_add    = desired_ids - current_ids
        to_remove = current_ids - desired_ids

        if to_add:
            ins = pg_insert(WebsitesSpaces).values(
                [dict(website_id=wid, space_id=space_in_db.id) for wid in to_add]
            ).on_conflict_do_nothing(
                index_elements=[WebsitesSpaces.website_id, WebsitesSpaces.space_id]
            )
            await self.session.execute(ins)

        if to_remove:
            await self.session.execute(
                sa.delete(WebsitesSpaces).where(
                    sa.and_(
                        WebsitesSpaces.space_id == space_in_db.id,
                        WebsitesSpaces.website_id.in_(to_remove),
                    )
                )
            )
            
    async def _get_assistants(self, space_id: UUID):
        stmt = (
            sa.select(Assistants)
            .where(Assistants.space_id == space_id)
            .options(
                selectinload(Assistants.assistant_websites),
                selectinload(Assistants.assistant_groups),
                selectinload(Assistants.assistant_integration_knowledge),
                selectinload(Assistants.attachments).selectinload(AssistantsFiles.file),
                selectinload(Assistants.template),
            )
            .order_by(Assistants.created_at)
        )
        assistant_records = await self.session.execute(stmt)
        assistants = assistant_records.scalars().all()

        assistant_ids = [assistant.id for assistant in assistants]
        stmt = (
            sa.select(Prompts, PromptsAssistants.assistant_id)
            .join(PromptsAssistants)
            .where(PromptsAssistants.prompt_id == Prompts.id)
            .where(PromptsAssistants.assistant_id.in_(assistant_ids))
            .where(PromptsAssistants.is_selected)
            .options(selectinload(Prompts.user))
        )
        prompt_records = await self.session.execute(stmt)
        prompts = prompt_records.all()

        for assistant in assistants:
            assistant.prompt = next(
                (prompt for prompt, assistant_id in prompts if assistant_id == assistant.id),
                None,
            )

        return assistants

    async def _get_services(self, space_id: UUID):
        # Fetch all services for the space
        stmt = (
            sa.select(Services)
            .where(Services.space_id == space_id)
            .options(
                selectinload(Services.service_groups),
                selectinload(Services.user),
            )
        )

        service_records = await self.session.execute(stmt)
        services_db = service_records.scalars().all()

        return services_db

    async def _get_group_chats(self, space_id: UUID):
        # Fetch all group chats for the space
        stmt = (
            sa.select(GroupChatsTable)
            .where(GroupChatsTable.space_id == space_id)
            .options(selectinload(GroupChatsTable.group_chat_assistants))
        )

        group_chat_records = await self.session.execute(stmt)
        group_chats_db = group_chat_records.scalars().all()

        return group_chats_db

<<<<<<< HEAD
    async def _get_websites(self, space_ids: list[UUID]):
        ws = WebsitesTable
        wss = WebsitesSpaces

=======
    def _decrypt_website_auth(self, website_record: WebsitesTable) -> Optional:
        """Decrypt HTTP auth credentials from database record.

        Why: Repository is the encryption boundary - domain gets clean objects.

        Returns:
            HttpAuthCredentials if auth present and decryption succeeds, None otherwise.
        """

        if not (website_record.http_auth_username and
                website_record.encrypted_auth_password and
                website_record.http_auth_domain):
            return None

        try:
            return self.http_auth_encryption.decrypt_credentials(
                username=website_record.http_auth_username,
                encrypted_password=website_record.encrypted_auth_password,
                auth_domain=website_record.http_auth_domain
            )
        except ValueError as e:
            # Log decryption failure but don't fail entire website load
            logger.error(
                f"Failed to decrypt auth for website {website_record.id}: {str(e)}. "
                "Website will be loaded without auth.",
                extra={
                    "website_id": str(website_record.id),
                    "tenant_id": str(website_record.tenant_id),
                }
            )
            # Set transient flag for crawl task to detect
            # Why: Enables fail-fast behavior in crawler with clear error message
            website_record._auth_decrypt_failed = True
            return None

    async def _get_websites(self, space_id: UUID):
        """Fetch websites and decrypt their auth credentials.

        Why: Repository is the encryption boundary. We decrypt here and attach
        the plaintext credentials as a transient attribute on the record object.
        The factory then extracts this and passes it to Website.to_domain().
        """
>>>>>>> 2e9b195b
        stmt = (
            sa.select(ws)
            .where(
                sa.or_(
                    ws.space_id.in_(space_ids),
                    sa.exists(
                        sa.select(sa.literal(1))
                        .select_from(wss)
                        .where(wss.website_id == ws.id)
                        .where(wss.space_id.in_(space_ids))
                    ),
                )
            )
            .options(
                selectinload(ws.latest_crawl).selectinload(CrawlRunsTable.job),
            )
            .order_by(ws.created_at)
        )

<<<<<<< HEAD
        result = await self.session.execute(stmt)
        return result.unique().scalars().all()
=======
        website_records = await self.session.execute(stmt)
        websites_db = list(website_records.scalars())

        # Decrypt auth credentials and attach as transient attribute
        for website_record in websites_db:
            website_record._decrypted_http_auth = self._decrypt_website_auth(website_record)

        return websites_db
>>>>>>> 2e9b195b

    async def _get_apps(self, space_id: UUID):
        stmt = (
            sa.select(Apps)
            .where(Apps.space_id == space_id)
            .options(
                selectinload(Apps.input_fields),
                selectinload(Apps.attachments).selectinload(AppsFiles.file),
                selectinload(Apps.template),
            )
            .order_by(Apps.created_at)
        )
        app_records = await self.session.execute(stmt)
        apps_db = app_records.scalars().all()

        if not apps_db:
            return []

        app_ids = [app.id for app in apps_db]

        # prompt
        stmt = (
            sa.select(Prompts, AppsPrompts.app_id)
            .join(AppsPrompts)
            .where(AppsPrompts.app_id.in_(app_ids))
            .where(AppsPrompts.is_selected)
            .options(selectinload(Prompts.user))
        )
        prompt_records = await self.session.execute(stmt)
        prompts = prompt_records.all()

        for app in apps_db:
            app.prompt = next((prompt for prompt, app_id in prompts if app_id == app.id), None)

        return apps_db

    async def _get_from_query(self, query: sa.Select):
        entry_in_db = await self._get_record_with_options(query)
        if not entry_in_db:
            return

        space_ids = effective_space_ids(entry_in_db) 

        collections = await self._get_collections(space_ids)
        websites = await self._get_websites(space_ids)
        integration_knowledge_union = await self._get_integration_knowledge_union(space_ids)

        completion_models = await self.completion_model_repo.all(with_deprecated=True)
        embedding_models = await self.embedding_model_repo.all(with_deprecated=True)
        transcription_models = await self.transcription_model_repo.all(with_deprecated=True)

        assistants = await self._get_assistants(space_id=entry_in_db.id)
        apps = await self._get_apps(space_id=entry_in_db.id)
        group_chats = await self._get_group_chats(space_id=entry_in_db.id)
        services = await self._get_services(space_id=entry_in_db.id)

        return self.factory.create_space_from_db(
        entry_in_db,
        user=self.user,
        collections_in_db=collections,
        websites_in_db=websites,
        completion_models=completion_models,
        embedding_models=embedding_models,
        transcription_models=transcription_models,
        assistants_in_db=assistants,
        group_chats_in_db=group_chats,
        apps_in_db=apps,
        services_in_db=services,
        integration_knowledge_in_db=integration_knowledge_union, 
    )
    async def _get_record_with_options(self, query):
        for option in self._options():
            query = query.options(option)

        return await self.session.scalar(query)

    async def _get_records_with_options(self, query):
        for option in self._options():
            query = query.options(option)

        return await self.session.scalars(query)

    async def add(self, space: Space) -> Space:
        query = (
            sa.insert(Spaces)
            .values(
                name=space.name,
                description=space.description,
                tenant_id=space.tenant_id,
                user_id=space.user_id,
                tenant_space_id=space.tenant_space_id,
            )
            .returning(Spaces)
        )

        try:
            entry_in_db = await self._get_record_with_options(query)
        except IntegrityError as e:
            raise UniqueException("Users can only have one personal space") from e

        await self._set_completion_models(entry_in_db, space.completion_models)
        await self._set_embedding_models(entry_in_db, space.embedding_models)
        await self._set_transcription_models(entry_in_db, space.transcription_models)
        await self._set_members(entry_in_db, space.members)
        await self._set_default_assistant(entry_in_db, space.default_assistant)
        await self._set_collections(entry_in_db, space.collections)
        await self._set_websites(entry_in_db, space.websites)
        await self._set_group_chats(entry_in_db, space.group_chats)
        return await self.one(id=entry_in_db.id)

    async def one_or_none(self, id: UUID) -> Optional[Space]:
        query = sa.select(Spaces).where(Spaces.id == id)

        return await self._get_from_query(query)

    async def one(self, id: UUID) -> Space:
        space = await self.one_or_none(id=id)

        if space is None:
            raise NotFoundException()

        return space

    async def update(self, space: Space) -> Space:
        query = (
            sa.update(Spaces)
            .values(
                name=space.name,
                description=space.description,
                security_classification_id=(
                    space.security_classification.id
                    if space.security_classification is not None
                    else None
                ),
            )
            .where(Spaces.id == space.id)
            .returning(Spaces)
        )
        entry_in_db = await self._get_record_with_options(query)

        await self._set_completion_models(entry_in_db, space.completion_models)
        await self._set_embedding_models(entry_in_db, space.embedding_models)
        await self._set_transcription_models(entry_in_db, space.transcription_models)
        await self._set_members(entry_in_db, space.members)
        await self._set_default_assistant(entry_in_db, space.default_assistant)
        await self._set_collections(entry_in_db, space.collections)
        await self._set_websites(entry_in_db, space.websites)
        await self._set_assistants(
            entry_in_db,
            space.assistants + ([space.default_assistant] if space.default_assistant else []),
        )
        await self._set_group_chats(entry_in_db, space.group_chats)

        return await self.one(id=entry_in_db.id)

    async def delete(self, id: UUID):
        query = sa.delete(Spaces).where(Spaces.id == id)
        await self.session.execute(query)

    async def query(self, **filters):
        raise NotImplementedError()

    async def get_spaces_for_member(
        self, user_id: UUID, include_applications: bool = False
    ) -> list[Space]:
        query = (
            sa.select(Spaces)
            .join(SpacesUsers, Spaces.members)
            .where(SpacesUsers.user_id == user_id)
            .distinct()
            .order_by(Spaces.created_at)
        )

        records = await self._get_records_with_options(query)

        spaces = []
        for record in records:
            if include_applications:
                assistants = await self._get_assistants(space_id=record.id)
                apps = await self._get_apps(space_id=record.id)
            else:
                assistants = []
                apps = []

            spaces.append(
                self.factory.create_space_from_db(
                    record, user=self.user, assistants_in_db=assistants, apps_in_db=apps
                )
            )

        return spaces

    async def get_personal_space(self, user_id: UUID) -> Space:
        query = sa.select(Spaces).where(Spaces.user_id == user_id)

        return await self._get_from_query(query)

    async def get_space_by_assistant(self, assistant_id: UUID) -> Space:
        query = sa.select(Spaces).join(Assistants).where(Assistants.id == assistant_id)

        space = await self._get_from_query(query)

        if space is None:
            raise NotFoundException()

        return space

    async def get_space_by_app(self, app_id: UUID) -> Space:
        query = sa.select(Spaces).join(Apps).where(Apps.id == app_id)

        space = await self._get_from_query(query)

        if space is None:
            raise NotFoundException()

        return space

    async def get_space_by_service(self, service_id: UUID) -> Space:
        query = sa.select(Spaces).join(Services).where(Services.id == service_id)

        space = await self._get_from_query(query)

        if space is None:
            raise NotFoundException()

        return space

    async def get_space_by_group_chat(self, group_chat_id: UUID) -> Space:
        query = sa.select(Spaces).join(GroupChatsTable).where(GroupChatsTable.id == group_chat_id)
        space = await self._get_from_query(query=query)

        if space is None:
            raise NotFoundException()

        return space

    async def get_space_by_collection(self, collection_id: UUID) -> Space:
        query = sa.select(Spaces).join(CollectionsTable).where(CollectionsTable.id == collection_id)

        space = await self._get_from_query(query)

        if space is None:
            raise NotFoundException()

        return space

    async def get_space_by_website(self, website_id: UUID) -> Space:
        query = sa.select(Spaces).join(WebsitesTable).where(WebsitesTable.id == website_id)

        space = await self._get_from_query(query)

        if space is None:
            raise NotFoundException()

        return space

    async def get_space_by_integration_knowledge(self, integration_knowledge_id: UUID) -> Space:
        query = (
            sa.select(Spaces)
            .join(IntegrationKnowledge)
            .where(IntegrationKnowledge.id == integration_knowledge_id)
        )

        space = await self._get_from_query(query)

        if space is None:
            raise NotFoundException()

        return space

    async def get_space_by_session(self, session_id: UUID) -> Space:
        session_stmt = sa.select(Sessions).where(Sessions.id == session_id)
        session = await self.session.scalar(session_stmt)

        if session is None:
            raise NotFoundException(f"Session with ID {session_id} not found")

        # find space through assistant
        if session.assistant_id is not None:
            return await self.get_space_by_assistant(assistant_id=session.assistant_id)

        # find space through group chat
        if session.group_chat_id is not None:
            return await self.get_space_by_group_chat(group_chat_id=session.group_chat_id)

    async def _get_integration_knowledge_union(self, space_ids: list[UUID]):
        stmt = (
            sa.select(IntegrationKnowledge)
            .where(IntegrationKnowledge.space_id.in_(space_ids))
            .options(
                selectinload(IntegrationKnowledge.embedding_model),
                selectinload(IntegrationKnowledge.user_integration)
                    .selectinload(UserIntegrationDBModel.tenant_integration)
                    .selectinload(TenantIntegrationDBModel.integration),
            )
            .order_by(IntegrationKnowledge.created_at)
        )
        rows = await self.session.execute(stmt)
        return list(rows.scalars().all())
    
    async def get_space_by_name_and_tenant(self, name: str, tenant_id: UUID) -> Space | None:
        q = sa.select(Spaces).where(
            Spaces.name == name,
            Spaces.tenant_id == tenant_id,
            Spaces.user_id.is_(None),  
        )
        return await self._get_from_query(q)
    
    async def hard_delete_website(self, website_id: UUID, owner_space_id: UUID):
        ws = WebsitesTable
        wss = WebsitesSpaces

        owned = await self.session.scalar(
            sa.select(ws.id).where(
                sa.and_(ws.id == website_id, ws.space_id == owner_space_id)
            )
        )
        if not owned:
            return

        await self.session.execute(sa.delete(wss).where(wss.website_id == website_id))

        await self.session.execute(sa.delete(ws).where(ws.id == website_id))<|MERGE_RESOLUTION|>--- conflicted
+++ resolved
@@ -54,13 +54,10 @@
 from intric.spaces.api.space_models import SpaceMember
 from intric.spaces.space import Space
 from intric.spaces.space_factory import SpaceFactory
-<<<<<<< HEAD
 from intric.database.tables.websites_spaces_table import WebsitesSpaces
-=======
 from intric.main.logging import get_logger
 
 logger = get_logger(__name__)
->>>>>>> 2e9b195b
 
 if TYPE_CHECKING:
     from intric.apps import AppRepository
@@ -501,43 +498,6 @@
                 .scalar_subquery()
             )
 
-<<<<<<< HEAD
-        new_websites = [w for w in websites if w.is_new]
-        existing     = [w for w in websites if not w.is_new]
-
-        if new_websites:
-            stmt = sa.insert(WebsitesTable).values([
-                dict(
-                    id=w.id,
-                    name=w.name,
-                    url=w.url,
-                    download_files=w.download_files,
-                    crawl_type=w.crawl_type,
-                    update_interval=w.update_interval,
-                    size=_set_size_subquery(w),
-                    tenant_id=w.tenant_id,
-                    user_id=w.user_id,
-                    embedding_model_id=w.embedding_model.id,
-                    space_id=w.space_id, 
-                )
-                for w in new_websites
-            ])
-            await self.session.execute(stmt)
-
-        for w in existing:
-            stmt = (
-                sa.update(WebsitesTable)
-                .values(
-                    name=w.name,
-                    url=w.url,
-                    download_files=w.download_files,
-                    crawl_type=w.crawl_type,
-                    update_interval=w.update_interval,
-                    size=_set_size_subquery(w),
-                    embedding_model_id=w.embedding_model.id,
-=======
-            return stmt
-
         def _prepare_auth_fields(website: "Website") -> dict:
             """Encrypt HTTP auth credentials if present."""
             if website.http_auth:
@@ -593,9 +553,8 @@
                     embedding_model_id=website.embedding_model.id,
                     space_id=space_in_db.id,
                     **auth_fields,
->>>>>>> 2e9b195b
                 )
-                .where(WebsitesTable.id == w.id)
+                .where(WebsitesTable.id == website.id)
             )
             await self.session.execute(stmt)
 
@@ -691,12 +650,6 @@
 
         return group_chats_db
 
-<<<<<<< HEAD
-    async def _get_websites(self, space_ids: list[UUID]):
-        ws = WebsitesTable
-        wss = WebsitesSpaces
-
-=======
     def _decrypt_website_auth(self, website_record: WebsitesTable) -> Optional:
         """Decrypt HTTP auth credentials from database record.
 
@@ -732,14 +685,20 @@
             website_record._auth_decrypt_failed = True
             return None
 
-    async def _get_websites(self, space_id: UUID):
+    async def _get_websites(self, space_ids: list[UUID] | UUID):
         """Fetch websites and decrypt their auth credentials.
 
         Why: Repository is the encryption boundary. We decrypt here and attach
         the plaintext credentials as a transient attribute on the record object.
         The factory then extracts this and passes it to Website.to_domain().
         """
->>>>>>> 2e9b195b
+        # Handle both single UUID and list of UUIDs for backwards compatibility
+        if isinstance(space_ids, UUID):
+            space_ids = [space_ids]
+
+        ws = WebsitesTable
+        wss = WebsitesSpaces
+
         stmt = (
             sa.select(ws)
             .where(
@@ -759,10 +718,6 @@
             .order_by(ws.created_at)
         )
 
-<<<<<<< HEAD
-        result = await self.session.execute(stmt)
-        return result.unique().scalars().all()
-=======
         website_records = await self.session.execute(stmt)
         websites_db = list(website_records.scalars())
 
@@ -771,7 +726,6 @@
             website_record._decrypted_http_auth = self._decrypt_website_auth(website_record)
 
         return websites_db
->>>>>>> 2e9b195b
 
     async def _get_apps(self, space_id: UUID):
         stmt = (
