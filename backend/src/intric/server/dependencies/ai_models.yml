# =============================================================================
# AI MODELS CONFIGURATION
# =============================================================================
#
# CRITICAL WARNING: The 'name' field is used to SYNC models between this file and the database
# 
# ⚠️  CHANGING OR REMOVING A MODEL'S 'name' WILL ORPHAN EXISTING DATA ⚠️
#
# What happens when you change/remove a model's 'name':
# 1. The old model is DELETED from the database (CASCADE DELETE)
# 2. All references (assistants, groups, collections, etc.) lose their model connection
# 3. If you re-add the model with the same name, a NEW database entry is created with a different UUID
# 4. Previously orphaned data CANNOT automatically reconnect to the new model entry
# 5. You lose the connection between historical data and the model
#
# SAFE PRACTICES:
# ✅ For completion models: Change 'nickname' for display purposes
# ✅ Add new models with new 'name' values
# ✅ Modify other fields (description, token_limit, etc.)
# ✅ Set is_deprecated: true instead of removing models
#
# UNSAFE PRACTICES:
# ❌ Never change the 'name' of an existing model
# ❌ Never remove models that are referenced in the system
# ❌ For embedding models: Extra caution needed (no 'nickname' field exists)
#
# EMBEDDING MODELS SPECIAL WARNING:
# Embedding models only have a 'name' field (no 'nickname'), so ANY change
# to the 'name' field will orphan all existing embeddings, collections, and
# groups using that model. Consider marking models as deprecated instead.
#
# EXAMPLES OF SAFE CHANGES:
# ✅ nickname: 'GPT-4' → nickname: 'GPT-4 Turbo' (completion models only)
# ✅ description: 'Old description' → description: 'New description'
# ✅ token_limit: 100000 → token_limit: 128000
# ✅ is_deprecated: false → is_deprecated: true
# ✅ Adding new models with unique 'name' values
#
# EXAMPLES OF UNSAFE CHANGES:
# ❌ name: 'gpt-4-turbo' → name: 'gpt-4-turbo-preview' (orphans all existing references)
# ❌ Removing entire model entries (assistants/groups lose their model connection)
# ❌ name: 'text-embedding-3-small' → name: 'text-embedding-small' (orphans all embeddings)
#
# If you accidentally change a model name and need to rollback:
# 1. Immediately revert the 'name' to its original value
# 2. Restart the server to reload models from this file
# 3. Check logs for any reference errors that may need manual fixing
#
# =============================================================================

completion_models:
  # NOTE: Each 'name' field below is used to SYNC with database - DO NOT CHANGE
  # Changing/removing a name will orphan all existing references (assistants, etc.)
  # Use 'nickname' field to change display names safely

  - name: 'gpt-4-turbo'  # ⚠️ SYNC KEY - Never change this value
    nickname: 'GPT-4'
    family: 'openai'
    token_limit: 128000
    is_deprecated: false
    stability: 'stable'
    hosting: 'usa'
    description: OpenAI's advanced GPT-4 model with improved performance and a large 128K token context window.
    org: OpenAI
    vision: true
    reasoning: false

  - name: 'gpt-3.5-turbo'
    nickname: 'ChatGPT'
    family: 'openai'
    token_limit: 16385
    stability: 'stable'
    is_deprecated: false
    hosting: 'usa'
    description: OpenAI's efficient and cost-effective model optimized for chat, with a 16,385-token context window and recent improvements in accuracy and functionality.
    org: OpenAI
    vision: false
    reasoning: false

  - name: 'o3-mini'
    nickname: 'o3-mini'
    family: 'openai'
    token_limit: 200000
    stability: 'stable'
    is_deprecated: false
    hosting: 'usa'
    description: OpenAI's compact reasoning model designed for efficient processing of complex tasks.
    org: OpenAI
    vision: false
    reasoning: true

  - name: 'mistralai/Mixtral-8x7B-Instruct-v0.1'
    nickname: 'Mixtral'
    family: 'mistral'
    token_limit: 16384
    is_deprecated: true
    stability: 'experimental'
    hosting: 'eu'
    description: Mistral AI's innovative Mixture of Experts model with 8 experts, each containing 7 billion parameters, offering efficient scaling and processing.
    vision: false
    reasoning: false

  - name: 'Qwen/Qwen1.5-14B-Chat'
    nickname: 'Qwen'
    family: 'vllm'
    token_limit: 32000
    nr_billion_parameters: 14
    hf_link: 'https://huggingface.co/Qwen/Qwen1.5-14B-Chat'
    is_deprecated: true
    stability: 'experimental'
    hosting: 'eu'
    description: Alibaba's advanced 14B parameter model, part of the Qwen2.5 series, designed for enhanced performance in natural language processing tasks.
    vision: false
    reasoning: false

  - name: 'meta-llama/Meta-Llama-3-8B-Instruct'
    nickname: 'Llama 3'
    family: 'vllm'
    token_limit: 8192
    is_deprecated: true
    stability: 'experimental'
    hosting: 'eu'
    open_source: true
    nr_billion_parameters: 8
    hf_link: 'https://huggingface.co/meta-llama/Meta-Llama-3-8B-Instruct'
    description: Meta's compact 8B parameter variant of Llama 3, offering quick processing but with a limited context size of 8,192 tokens.
    org: Meta
    vision: false
    reasoning: false

  - name: 'meta-llama/Meta-Llama-3.1-8B-Instruct'
    nickname: 'Llama 3.1'
    family: 'vllm'
    token_limit: 128000
    is_deprecated: true
    stability: 'experimental'
    hosting: 'eu'
    open_source: true
    nr_billion_parameters: 8
    hf_link: 'https://huggingface.co/meta-llama/Meta-Llama-3.1-8B-Instruct'
    description: An updated version of Meta's Llama 3 with 8B parameters, featuring an impressive 128K token context window while remaining open-source.
    org: Meta
    vision: false
    reasoning: false

  - name: 'gpt-4o'
    nickname: 'GPT-4o'
    family: 'openai'
    token_limit: 128000
    is_deprecated: false
    stability: 'stable'
    hosting: 'usa'
    description: OpenAI's latest multimodal model, GPT-4 Omni, capable of processing text, audio, and images with enhanced interactivity and emotion recognition.
    org: OpenAI
    vision: true
    reasoning: false

  - name: 'gpt-4o-mini'
    nickname: 'GPT-4o mini'
    family: 'openai'
    token_limit: 128000
    is_deprecated: false
    stability: 'stable'
    hosting: 'usa'
    description: A more compact version of OpenAI's GPT-4 Omni, offering faster processing while maintaining advanced capabilities.
    org: OpenAI
    vision: true
    reasoning: false

  - name: 'claude-3-opus-latest'
    nickname: 'Claude 3 Opus'
    family: 'claude'
    token_limit: 200000
    is_deprecated: false
    stability: 'stable'
    hosting: 'usa'
    description: Anthropic's most advanced model in the Claude 3 series, featuring high capability and a large 200K token context window.
    org: Anthropic
    vision: true
    reasoning: false

  - name: 'claude-3-sonnet-20240229'
    nickname: 'Claude 3 Sonnet'
    family: 'claude'
    token_limit: 200000
    is_deprecated: false
    stability: 'stable'
    hosting: 'usa'
    description: Anthropic's balanced model in the Claude 3 series, offering a good mix of speed and intelligence with a 200K token context window.
    org: Anthropic
    vision: true
    reasoning: false

  - name: 'claude-3-haiku-20240307'
    nickname: 'Claude 3 Haiku'
    family: 'claude'
    token_limit: 200000
    is_deprecated: false
    stability: 'stable'
    hosting: 'usa'
    description: Anthropic's compact and efficient model in the Claude 3 series, designed for quick responses while maintaining a 200K token context window.
    org: Anthropic
    vision: true
    reasoning: false

  - name: 'claude-3-5-sonnet-latest'
    nickname: 'Claude 3.5 Sonnet'
    family: 'claude'
    token_limit: 200000
    is_deprecated: false
    stability: 'stable'
    hosting: 'usa'
    description: Anthropic's updated Claude 3.5 Sonnet model, offering improved performance while maintaining the speed of its predecessor and a 200K token context window.
    org: Anthropic
    vision: true
    reasoning: false

  - name: 'claude-3-7-sonnet-latest'
    nickname: 'Claude 3.7 Sonnet'
    family: 'claude'
    token_limit: 200000
    is_deprecated: false
    stability: 'stable'
    hosting: 'usa'
    description: Anthropic's most recent Claude model, featuring enhanced reasoning capabilities and performance improvements over previous versions.
    org: Anthropic
    vision: true
    reasoning: false

  - name: 'gpt-4-azure'
    nickname: 'GPT-4 (Azure)'
    family: 'azure'
    token_limit: 128000
    is_deprecated: false
    stability: 'stable'
    hosting: 'swe'
    deployment_name: 'gpt-4'
    description: Microsoft Azure's hosted version of OpenAI's GPT-4 model, offering the same capabilities with 128K token context window.
    org: Microsoft
    vision: true
    reasoning: false

  - name: 'gpt-4o-azure'
    nickname: 'GPT-4o (Azure)'
    family: 'azure'
    token_limit: 128000
    is_deprecated: false
    stability: 'stable'
    hosting: 'swe'
    deployment_name: 'gpt-4o-2'
    description: Microsoft Azure's hosted version of OpenAI's latest GPT-4 Omni model, providing multimodal capabilities.
    org: Microsoft
    vision: true
    reasoning: false

  - name: 'gpt-4o-mini-azure'
    nickname: 'GPT-4o mini (Azure)'
    family: 'azure'
    token_limit: 128000
    is_deprecated: false
    stability: 'stable'
    hosting: 'swe'
    deployment_name: 'gpt-4o-mini'
    description: Microsoft Azure's hosted version of the compact GPT-4 Omni model, offering faster processing with advanced capabilities.
    org: Microsoft
    vision: true
    reasoning: false

  - name: 'o3-mini-azure'
    nickname: 'o3-mini (Azure)'
    family: 'azure'
    token_limit: 200000
    stability: 'stable'
    is_deprecated: false
    hosting: 'swe'
    deployment_name: 'o3-mini'
    description: Microsoft Azure's hosted version of OpenAI's compact reasoning model, designed for efficient processing of complex tasks.
    org: Microsoft
    vision: false
    reasoning: true

  - name: 'gpt-5-azure'
    nickname: 'GPT-5 (Azure)'
    family: 'azure'
    token_limit: 400000
    stability: 'experimental'
    is_deprecated: false
    hosting: 'swe'
    deployment_name: 'gpt-5'
    litellm_model_name: 'azure/gpt-5'
    description: Next-generation GPT-5 model with advanced reasoning and multimodal capabilities via LiteLLM.
    org: Microsoft
    vision: true
    reasoning: true

  - name: 'gpt-5-mini-azure'
    nickname: 'GPT-5 mini (Azure)'
    family: 'azure'
    token_limit: 400000
    stability: 'experimental'
    is_deprecated: false
    hosting: 'swe'
    deployment_name: 'gpt-5-mini'
    litellm_model_name: 'azure/gpt-5-mini'
    description: Compact version of GPT-5 model optimized for faster processing while maintaining advanced reasoning capabilities via Azure.
    org: Microsoft
    vision: true
    reasoning: true

  - name: 'gpt-5-nano-azure'
    nickname: 'GPT-5 nano (Azure)'
    family: 'azure'
    token_limit: 400000
    stability: 'experimental'
    is_deprecated: false
    hosting: 'swe'
    deployment_name: 'gpt-5-nano'
    litellm_model_name: 'azure/gpt-5-nano'
    description: Ultra-compact variant of GPT-5 optimized for maximum efficiency while maintaining reasoning capabilities via Azure.
    org: Microsoft
    vision: true
    reasoning: true

<<<<<<< HEAD
  - name: 'claude-haiku-4-5-20251001'
    nickname: 'Claude-haiku-4-5'
    family: 'claude'
    token_limit: 200000
    stability: 'experimental'
    is_deprecated: false
    hosting: 'usa'
    deployment_name: 'claude-haiku-4-5'
    litellm_model_name: 'anthropic/claude-haiku-4-5-20251001'
    description: Ultra-efficient Claude Haiku 4.5 model designed for fast responses and strong reasoning within long contexts.
    org: Anthropic
    vision: true
    reasoning: true
=======
  # GDM.se - Swedish AI provider
  - name: 'gemma3-27b-it'
    nickname: 'Gemma 3 27B'
    family: 'openai'
    token_limit: 128000
    stability: 'stable'
    is_deprecated: false
    hosting: 'swe'
    litellm_model_name: 'gdm/gemma3-27b-it'
    description: Google's Gemma 3 27B instruction-tuned model, hosted by GDM in Sweden (ai.gdm.se).
    org: GDM
    vision: false
    reasoning: false
>>>>>>> e4510cfa

  - name: 'Meta-Llama-3_3-70B-Instruct'
    nickname: 'Llama 3.3'
    family: 'ovhcloud'
    token_limit: 128000
    stability: 'stable'
    is_deprecated: false
    hosting: 'eu'
    description: Meta's latest 70B parameter Llama model, featuring improved performance across various benchmarks and a 128K token context window.
    org: Meta
    vision: false
    reasoning: false
    base_url: https://llama-3-3-70b-instruct.endpoints.kepler.ai.cloud.ovh.net/api/openai_compat/v1
    open_source: true
    nr_billion_parameters: 70
    hf_link: 'https://huggingface.co/meta-llama/Llama-3.3-70B-Instruct'

  - name: 'mistral-large-latest'
    nickname: 'Mistral Large'
    family: 'mistral'
    token_limit: 131000
    stability: 'stable'
    is_deprecated: false
    hosting: 'eu'
    description: "Mistral's top-tier reasoning model for high-complexity tasks, latest version released November 2024."
    org: Mistral
    vision: false
    reasoning: false
    open_source: false

  - name: 'google/gemma-3-27b-it'
    nickname: 'Gemma 3'
    family: 'vllm'
    token_limit: 128000
    stability: 'experimental'
    is_deprecated: false
    hosting: 'eu'
    description: "Google's powerful instruct-tuned 27B parameter model from the Gemma 3 family"
    open_source: true
    reasoning: false
    nr_billion_parameters: 27
    hf_link: 'https://huggingface.co/google/gemma-3-27b-it'
    org: Google
    vision: false


embedding_models:
  # ⚠️ CRITICAL: Embedding models have NO 'nickname' field!
  # The 'name' field is BOTH the sync key AND display name
  # Changing/removing will orphan all collections, groups, and embeddings!
  #
  # max_batch_size (optional, default 32)
  #   Controls how many chunks are grouped into a single embedding API request.
  #   Tune per provider to respect API limits (e.g., Azure often requires <=16).

  - name: 'text-embedding-3-small'  # ⚠️ SYNC KEY + DISPLAY NAME - NEVER CHANGE
    family: 'openai'
    open_source: false
    dimensions: 512
    max_input: 8191
    max_batch_size: 32
    is_deprecated: false
    stability: 'stable'
    hosting: 'usa'
    description: OpenAI's latest embedding model, offering improved performance with 512 dimensions and support for up to 8,191 tokens.
    org: OpenAI

  - name: 'text-embedding-ada-002'
    family: 'openai'
    open_source: false
    max_input: 8191
    max_batch_size: 32
    is_deprecated: false
    stability: 'stable'
    hosting: 'usa'
    description: OpenAI's previous generation embedding model, still widely used and supported.
    org: OpenAI

  # Previously hosted via Intric (gpu2.intric.ai), now served for EU compliance via Berget.ai hosting
  - name: 'multilingual-e5-large'
    family: 'e5'
    open_source: true
    max_input: 1400  # Model has 512 token limit; ~1400 chars = ~400 tokens (conservative for multilingual)
    max_batch_size: 32
    is_deprecated: false
    stability: 'experimental'
    hosting: 'swe'
    hf_link: 'https://huggingface.co/intfloat/multilingual-e5-large'
    description: Microsoft's E5 multilingual embedding model hosted by Berget.ai in Sweden for EU compliance.
    org: Microsoft
    litellm_model_name: 'berget/intfloat/multilingual-e5-large'

  # GDM.se - Swedish AI provider
  - name: 'multilingual-e5-large-instruct'
    family: 'e5'
    open_source: true
    max_input: 1400  # Per-item character limit (~512 tokens with margin for multilingual text)
                     # Note: Batching uses count-based strategy (default 32 items/batch)
    max_batch_size: 32
    is_deprecated: false
    stability: 'experimental'
    hosting: 'swe'
    description: GDM's E5 multilingual embedding model with instruction tuning, hosted in Sweden (ai.gdm.se).
    org: GDM
    litellm_model_name: 'gdm/multilingual-e5-large-instruct'

  - name: 'text-embedding-3-large-azure'
    family: 'openai'
    litellm_model_name: 'azure/text-embedding-3-large'
    open_source: false
    dimensions: 3072
    max_input: 8191
    max_batch_size: 16
    is_deprecated: false
    stability: 'stable'
    hosting: 'swe'
    description: Microsoft Azure's hosted version of OpenAI's text-embedding-3-large model, offering high-dimensional embeddings via Azure.
    org: Microsoft<|MERGE_RESOLUTION|>--- conflicted
+++ resolved
@@ -321,7 +321,20 @@
     vision: true
     reasoning: true
 
-<<<<<<< HEAD
+  # GDM.se - Swedish AI provider
+  - name: 'gemma3-27b-it'
+    nickname: 'Gemma 3 27B'
+    family: 'openai'
+    token_limit: 128000
+    stability: 'stable'
+    is_deprecated: false
+    hosting: 'swe'
+    litellm_model_name: 'gdm/gemma3-27b-it'
+    description: Google's Gemma 3 27B instruction-tuned model, hosted by GDM in Sweden (ai.gdm.se).
+    org: GDM
+    vision: false
+    reasoning: false
+
   - name: 'claude-haiku-4-5-20251001'
     nickname: 'Claude-haiku-4-5'
     family: 'claude'
@@ -335,21 +348,6 @@
     org: Anthropic
     vision: true
     reasoning: true
-=======
-  # GDM.se - Swedish AI provider
-  - name: 'gemma3-27b-it'
-    nickname: 'Gemma 3 27B'
-    family: 'openai'
-    token_limit: 128000
-    stability: 'stable'
-    is_deprecated: false
-    hosting: 'swe'
-    litellm_model_name: 'gdm/gemma3-27b-it'
-    description: Google's Gemma 3 27B instruction-tuned model, hosted by GDM in Sweden (ai.gdm.se).
-    org: GDM
-    vision: false
-    reasoning: false
->>>>>>> e4510cfa
 
   - name: 'Meta-Llama-3_3-70B-Instruct'
     nickname: 'Llama 3.3'
