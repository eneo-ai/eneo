--- conflicted
+++ resolved
@@ -252,7 +252,6 @@
             return await self.soft_delete(id=id)
 
         return await self.hard_delete(id=id)
-<<<<<<< HEAD
 
     async def get_paginated(
         self,
@@ -399,15 +398,14 @@
             page_size=pagination.page_size,
             counts=state_counts,  # Include counts for both states
         )
-=======
-    
+
     async def list_users_by_tenant_id(self, tenant_id: UUID) -> list[UserInDB]:
         query = sa.select(Users).where(
             Users.deleted_at.is_(None),
             Users.tenant_id == tenant_id,
         )
         return await self._get_models_from_query(query, with_deleted=False)
-    
+
     async def list_tenant_admins(self, tenant_id: UUID) -> list["UserInDB"]:
         """
         Returnerar alla users i tenant som har en predefined role som räknas som 'admin'
@@ -421,5 +419,4 @@
                 sa.func.lower(PredefinedRoles.name).in_(ORG_SPACE_ROLES),
             )
         )
-        return await self._get_models_from_query(q, with_deleted=False)
->>>>>>> 3ad24c8f
+        return await self._get_models_from_query(q, with_deleted=False)