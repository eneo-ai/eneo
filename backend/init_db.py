import logging
import subprocess

import bcrypt
import psycopg2
from psycopg2 import sql
from pydantic_settings import BaseSettings, SettingsConfigDict
from typing import Optional


# Configuration
class Settings(BaseSettings):
    model_config = SettingsConfigDict(env_file=".env", extra="allow")

    postgres_user: str
    postgres_host: str
    postgres_password: str
    postgres_port: int
    postgres_db: str

<<<<<<< HEAD
=======
    default_tenant_name: Optional[str] = None
    default_tenant_quota_limit: Optional[int] = None
    default_user_name: Optional[str] = None
    default_user_email: Optional[str] = None
    default_user_password: Optional[str] = None


>>>>>>> 50444117
settings = Settings()

# Alembic command
def run_alembic_migrations():
    try:
        subprocess.run(["poetry", "run", "alembic", "upgrade", "head"], check=True)
        print("Alembic migrations ran successfully.")
    except subprocess.CalledProcessError as e:
        print(f"Error running alembic migrations: {e}")
        exit(1)

# Password hashing
def create_salt_and_hashed_password(plaintext_password: str):
    pwd_bytes = plaintext_password.encode('utf-8')
    salt = bcrypt.gensalt()
    hashed_password = bcrypt.hashpw(password=pwd_bytes, salt=salt)
    return salt.decode(), hashed_password.decode('utf-8')

# Add tenant and user
def add_tenant_user(conn, tenant_name, quota_limit, user_name, user_email, user_password):
    try:
        cur = conn.cursor()

        # Check if tenant already exists
        check_tenant_query = sql.SQL("SELECT id FROM tenants WHERE name = %s")
        cur.execute(check_tenant_query, (tenant_name,))
        tenant = cur.fetchone()

        if tenant is None:
            add_tenant_query = sql.SQL(
                "INSERT INTO tenants (name, quota_limit, state) VALUES (%s, %s, %s) RETURNING id"
            )
            cur.execute(add_tenant_query, (tenant_name, quota_limit, "active"))
            tenant_id = cur.fetchone()[0]
        else:
            print(f"Tenant {tenant_name} already exists. Using existing tenant.")
            tenant_id = tenant[0]

        # Check if user already exists
        check_user_query = sql.SQL("SELECT id FROM users WHERE email = %s AND tenant_id = %s")
        cur.execute(check_user_query, (user_email, tenant_id))
        user = cur.fetchone()

        if user is None:
            salt, hashed_pass = create_salt_and_hashed_password(user_password)
            add_user_query = sql.SQL(
                "INSERT INTO users (username, email, password, salt, tenant_id, used_tokens, state) VALUES (%s, %s, %s, %s, %s, %s, %s) RETURNING id"
            )
            cur.execute(
                add_user_query,
                (user_name, user_email, hashed_pass, salt, tenant_id, 0, "active"),
            )
            user_id = cur.fetchone()[0]
        else:
            print(f"User {user_email} already exists. Using existing user.")
            user_id = user[0]

        # Check if "Owner" role already exists
        check_role_query = sql.SQL("SELECT id FROM predefined_roles WHERE name = %s")
        cur.execute(check_role_query, ("Owner",))
        role = cur.fetchone()

        if role is None:
            owner_permissions = [
                "admin",
                "assistants",
                "services",
                "collections",
                "insights",
                "AI",
                "editor",
                "websites",
            ]
            add_role_query = sql.SQL(
                "INSERT INTO predefined_roles (name, permissions) VALUES (%s, %s) RETURNING id"
            )
            cur.execute(add_role_query, ("Owner", owner_permissions))
            predefined_role_id = cur.fetchone()[0]
        else:
            predefined_role_id = role[0]

        # Check if user already has the "Owner" role
        check_user_role_query = sql.SQL(
            "SELECT 1 FROM users_predefined_roles WHERE user_id = %s AND predefined_role_id = %s"
        )
        cur.execute(check_user_role_query, (user_id, predefined_role_id))
        user_role = cur.fetchone()

        if user_role is None:
            # Assign the "Owner" role to the user
            assign_role_to_user_query = sql.SQL(
                "INSERT INTO users_predefined_roles (user_id, predefined_role_id) VALUES (%s, %s)"
            )
            cur.execute(assign_role_to_user_query, (user_id, predefined_role_id))

<<<<<<< HEAD
        # Check if any completion model exists and assign it to the user
        check_completion_models_query = sql.SQL(
            "SELECT id FROM completion_models limit 1"
        )
        cur.execute(check_completion_models_query)
        completion_model = cur.fetchone()

        if completion_model is None:
            # Check if gpt-4o exists
            check_model_query = sql.SQL("SELECT id FROM completion_models WHERE name = %s")
            cur.execute(check_model_query, ("gpt-4o",))
            model = cur.fetchone()

            # Add completion model if none exist
            if model is None:
                add_model_query = sql.SQL(
                    """INSERT INTO completion_models 
                    (name, nickname, family, token_limit, stability, hosting, description, org, vision, reasoning) 
                    VALUES (%s, %s, %s, %s, %s, %s, %s, %s, %s, %s) RETURNING id"""
                )
                cur.execute(
                    add_model_query,
                    (
                        "gpt-4o",
                        "GPT-4o",
                        "openai",
                        128000,
                        "stable",
                        "usa",
                        "OpenAI's latest and greatest model, trained on both text and images.",
                        "OpenAI",
                        True,
                        False,
                    ),
                )
                model_id = cur.fetchone()[0]
            else:
                model_id = model[0]
=======
        # Add completion model if it doesn't exist - FIXED: Added reasoning column
        check_model_query = sql.SQL("SELECT id FROM completion_models WHERE name = %s")
        cur.execute(check_model_query, ("gpt-4o",))
        model = cur.fetchone()

        if model is None:
            add_model_query = sql.SQL(
                """INSERT INTO completion_models
                (name, nickname, family, token_limit, stability, hosting, description, org, vision, reasoning)
                VALUES (%s, %s, %s, %s, %s, %s, %s, %s, %s, %s) RETURNING id"""
            )
            cur.execute(
                add_model_query,
                (
                    "gpt-4o",
                    "GPT-4o",
                    "openai",
                    128000,
                    "stable",
                    "usa",
                    "OpenAI's latest and greatest model, trained on both text and images.",
                    "OpenAI",
                    True,   # vision
                    False,  # reasoning - gpt-4o is not a reasoning model
                ),
            )
            model_id = cur.fetchone()[0]
>>>>>>> 50444117
        else:
            model_id = completion_model[0]

        # Enable the completion model for the tenant
        check_model_setting_query = sql.SQL(
            """SELECT 1 FROM completion_model_settings
            WHERE completion_model_id = %s AND tenant_id = %s"""
        )
        cur.execute(check_model_setting_query, (model_id, tenant_id))
        model_setting = cur.fetchone()

        if model_setting is None:
            enable_model_query = sql.SQL(
                """INSERT INTO completion_model_settings
                (completion_model_id, tenant_id, is_org_enabled, is_org_default)
                VALUES (%s, %s, %s, %s)"""
            )
            cur.execute(enable_model_query, (model_id, tenant_id, True, True))

        conn.commit()
        cur.close()
        print("Great! Your Tenant and User are all set up.")
    except Exception as e:
        print(f"Error adding tenant and user: {e}")
        conn.rollback()


# Main script
if __name__ == "__main__":
    # Run alembic migrations
    run_alembic_migrations()

    # Connect to the database
    conn = psycopg2.connect(
        host=settings.postgres_host,
        port=settings.postgres_port,
        dbname=settings.postgres_db,
        user=settings.postgres_user,
        password=settings.postgres_password,
    )

    if (settings.default_tenant_name is None or
        settings.default_tenant_quota_limit is None or
        settings.default_user_name is None or
        settings.default_user_email is None or
        settings.default_user_password is None):
        print("Note! One or more environment variables for default tenant and user are not set. Skipping creation of default tenant and user.")
    else:
        add_tenant_user(
            conn,
            settings.default_tenant_name,
            settings.default_tenant_quota_limit,
            settings.default_user_name,
            settings.default_user_email,
            settings.default_user_password,
        )

<<<<<<< HEAD
=======
        print("Great! Your Tenant and User are all set up.")

>>>>>>> 50444117
    # Close the connection
    conn.close()<|MERGE_RESOLUTION|>--- conflicted
+++ resolved
@@ -18,16 +18,12 @@
     postgres_port: int
     postgres_db: str
 
-<<<<<<< HEAD
-=======
     default_tenant_name: Optional[str] = None
     default_tenant_quota_limit: Optional[int] = None
     default_user_name: Optional[str] = None
     default_user_email: Optional[str] = None
     default_user_password: Optional[str] = None
 
-
->>>>>>> 50444117
 settings = Settings()
 
 # Alembic command
@@ -123,7 +119,6 @@
             )
             cur.execute(assign_role_to_user_query, (user_id, predefined_role_id))
 
-<<<<<<< HEAD
         # Check if any completion model exists and assign it to the user
         check_completion_models_query = sql.SQL(
             "SELECT id FROM completion_models limit 1"
@@ -162,35 +157,6 @@
                 model_id = cur.fetchone()[0]
             else:
                 model_id = model[0]
-=======
-        # Add completion model if it doesn't exist - FIXED: Added reasoning column
-        check_model_query = sql.SQL("SELECT id FROM completion_models WHERE name = %s")
-        cur.execute(check_model_query, ("gpt-4o",))
-        model = cur.fetchone()
-
-        if model is None:
-            add_model_query = sql.SQL(
-                """INSERT INTO completion_models
-                (name, nickname, family, token_limit, stability, hosting, description, org, vision, reasoning)
-                VALUES (%s, %s, %s, %s, %s, %s, %s, %s, %s, %s) RETURNING id"""
-            )
-            cur.execute(
-                add_model_query,
-                (
-                    "gpt-4o",
-                    "GPT-4o",
-                    "openai",
-                    128000,
-                    "stable",
-                    "usa",
-                    "OpenAI's latest and greatest model, trained on both text and images.",
-                    "OpenAI",
-                    True,   # vision
-                    False,  # reasoning - gpt-4o is not a reasoning model
-                ),
-            )
-            model_id = cur.fetchone()[0]
->>>>>>> 50444117
         else:
             model_id = completion_model[0]
 
@@ -248,10 +214,5 @@
             settings.default_user_password,
         )
 
-<<<<<<< HEAD
-=======
-        print("Great! Your Tenant and User are all set up.")
-
->>>>>>> 50444117
     # Close the connection
     conn.close()